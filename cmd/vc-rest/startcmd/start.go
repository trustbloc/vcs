--- conflicted
+++ resolved
@@ -718,12 +718,8 @@
 		KMSRegistry:                   kmsRegistry,
 		CryptoJWTSigner:               vcCrypto,
 		JSONSchemaValidator:           jsonSchemaValidator,
-<<<<<<< HEAD
-		AttestationService:            attestationService,
+		ClientAttestationService:      clientAttestationService,
 		AckService:                    ackService,
-=======
-		ClientAttestationService:      clientAttestationService,
->>>>>>> db3e3150
 	})
 	if err != nil {
 		return nil, fmt.Errorf("failed to instantiate new oidc4ci service: %w", err)
