/*
Copyright SecureKey Technologies Inc. All Rights Reserved.

SPDX-License-Identifier: Apache-2.0
*/

package startcmd

import (
	"context"
	"crypto/subtle"
	"crypto/tls"
	"encoding/json"
	"fmt"
	"net/http"
	"os"
	"strings"
	"time"

	"github.com/aws/aws-sdk-go/aws"
	"github.com/aws/aws-sdk-go/aws/session"
	"github.com/aws/aws-sdk-go/service/s3"
	oapimw "github.com/deepmap/oapi-codegen/pkg/middleware"
	"github.com/deepmap/oapi-codegen/pkg/securityprovider"
	"github.com/hyperledger/aries-framework-go/pkg/doc/jwt"
	ariesld "github.com/hyperledger/aries-framework-go/pkg/doc/ld"
	"github.com/hyperledger/aries-framework-go/pkg/doc/ldcontext/remote"
	"github.com/hyperledger/aries-framework-go/pkg/doc/verifiable"
	"github.com/labstack/echo/v4"
	echomw "github.com/labstack/echo/v4/middleware"
	jsonld "github.com/piprate/json-gold/ld"
	"github.com/spf13/cobra"
	"github.com/trustbloc/logutil-go/pkg/log"

	"github.com/trustbloc/vcs/component/otp"
	"github.com/trustbloc/vcs/pkg/ld"
	"github.com/trustbloc/vcs/pkg/observability/tracing"
	"github.com/trustbloc/vcs/pkg/service/requestobject"
<<<<<<< HEAD
	"github.com/trustbloc/vcs/pkg/storage/s3/credentialoffer"
=======
	"github.com/trustbloc/vcs/pkg/storage/mongodb/claimdatastore"
>>>>>>> cd25e58f
	requestobjectstore2 "github.com/trustbloc/vcs/pkg/storage/s3/requestobjectstore"

	"github.com/trustbloc/vcs/api/spec"
	"github.com/trustbloc/vcs/component/credentialstatus"
	"github.com/trustbloc/vcs/component/event"
	"github.com/trustbloc/vcs/component/oidc/fositemongo"
	"github.com/trustbloc/vcs/component/oidc/vp"
	"github.com/trustbloc/vcs/pkg/doc/vc/crypto"
	"github.com/trustbloc/vcs/pkg/kms"
	"github.com/trustbloc/vcs/pkg/oauth2client"
	metricsProvider "github.com/trustbloc/vcs/pkg/observability/metrics"
	noopMetricsProvider "github.com/trustbloc/vcs/pkg/observability/metrics/noop"
	promMetricsProvider "github.com/trustbloc/vcs/pkg/observability/metrics/prometheus"
	profilereader "github.com/trustbloc/vcs/pkg/profile/reader"
	"github.com/trustbloc/vcs/pkg/restapi/resterr"
	"github.com/trustbloc/vcs/pkg/restapi/v1/devapi"
	"github.com/trustbloc/vcs/pkg/restapi/v1/healthcheck"
	issuerv1 "github.com/trustbloc/vcs/pkg/restapi/v1/issuer"
	"github.com/trustbloc/vcs/pkg/restapi/v1/mw"
	oidc4civ1 "github.com/trustbloc/vcs/pkg/restapi/v1/oidc4ci"
	oidc4vpv1 "github.com/trustbloc/vcs/pkg/restapi/v1/oidc4vp"
	verifierv1 "github.com/trustbloc/vcs/pkg/restapi/v1/verifier"
	credentialstatustypes "github.com/trustbloc/vcs/pkg/service/credentialstatus"
	"github.com/trustbloc/vcs/pkg/service/didconfiguration"
	"github.com/trustbloc/vcs/pkg/service/issuecredential"
	"github.com/trustbloc/vcs/pkg/service/oidc4ci"
	"github.com/trustbloc/vcs/pkg/service/oidc4vp"
	"github.com/trustbloc/vcs/pkg/service/verifycredential"
	"github.com/trustbloc/vcs/pkg/service/verifypresentation"
	"github.com/trustbloc/vcs/pkg/service/wellknown"
	"github.com/trustbloc/vcs/pkg/storage/mongodb"
	cslstoremongodb "github.com/trustbloc/vcs/pkg/storage/mongodb/cslstore"
	"github.com/trustbloc/vcs/pkg/storage/mongodb/oidc4cistatestore"
	"github.com/trustbloc/vcs/pkg/storage/mongodb/oidc4cistore"
	"github.com/trustbloc/vcs/pkg/storage/mongodb/oidc4vptxstore"
	"github.com/trustbloc/vcs/pkg/storage/mongodb/oidcnoncestore"
	"github.com/trustbloc/vcs/pkg/storage/mongodb/requestobjectstore"
	"github.com/trustbloc/vcs/pkg/storage/mongodb/vcstatusstore"
	cslstores3 "github.com/trustbloc/vcs/pkg/storage/s3/cslstore"
)

const (
	healthCheckEndpoint  = "/healthcheck"
	oidc4VPCheckEndpoint = "/oidc/present"
	cslSize              = 1000
)

var logger = log.New("vc-rest")

type httpServer interface {
	ListenAndServe() error
	ListenAndServeTLS(certFile, keyFile string) error
}

type startOpts struct {
	server  httpServer
	handler http.Handler
}

// StartOpts configures the vc-rest server with custom options.
type StartOpts func(opts *startOpts)

// WithHTTPServer sets the custom HTTP server.
func WithHTTPServer(server httpServer) StartOpts {
	return func(opts *startOpts) {
		opts.server = server
	}
}

// WithHTTPHandler sets the custom HTTP handler.
func WithHTTPHandler(handler http.Handler) StartOpts {
	return func(opts *startOpts) {
		opts.handler = handler
	}
}

// GetStartCmd returns the Cobra start command.
func GetStartCmd(opts ...StartOpts) *cobra.Command {
	startCmd := createStartCmd(opts...)

	createFlags(startCmd)

	return startCmd
}

func createStartCmd(opts ...StartOpts) *cobra.Command {
	return &cobra.Command{
		Use:   "start",
		Short: "Start vc-rest",
		Long:  "Start vc-rest inside the vcs",
		RunE: func(cmd *cobra.Command, args []string) error {
			params, err := getStartupParameters(cmd)
			if err != nil {
				return fmt.Errorf("failed to get startup parameters: %w", err)
			}

			conf, err := prepareConfiguration(params)
			if err != nil {
				return fmt.Errorf("failed to prepare configuration: %w", err)
			}

			traceParams := params.tracingParams

			stopTracingProvider, _, err := tracing.Initialize(traceParams.provider, traceParams.serviceName, traceParams.collectorURL)
			if err != nil {
				return fmt.Errorf("initialize tracing: %w", err)
			}
			defer stopTracingProvider()

			var e *echo.Echo

			e, err = buildEchoHandler(conf, cmd)
			if err != nil {
				return fmt.Errorf("failed to build echo handler: %w", err)
			}

			opts = append(opts, WithHTTPHandler(e))

			return startServer(conf, opts...)
		},
	}
}
func createEcho() *echo.Echo {
	e := echo.New()
	e.HideBanner = true

	e.HTTPErrorHandler = resterr.HTTPErrorHandler

	// Middlewares
	e.Use(echomw.Logger())
	e.Use(echomw.Recover())
	e.Use(echomw.CORS())

	return e
}

// buildEchoHandler builds an HTTP handler based on Echo web framework (https://echo.labstack.com).
func buildEchoHandler(conf *Configuration, cmd *cobra.Command) (*echo.Echo, error) {
	e := createEcho()

	metrics, err := NewMetrics(conf.StartupParameters)
	if err != nil {
		return nil, err
	}

	if conf.StartupParameters.token != "" {
		e.Use(mw.APIKeyAuth(conf.StartupParameters.token))
	}

	swagger, err := spec.GetSwagger()
	if err != nil {
		return nil, fmt.Errorf("failed to get openapi spec: %w", err)
	}

	swagger.Servers = nil // skip validating server names matching

	e.Use(oapimw.OapiRequestValidator(swagger))

	// Handlers
	healthcheck.RegisterHandlers(e, &healthcheck.Controller{})

	tlsConfig := &tls.Config{RootCAs: conf.RootCAs, MinVersion: tls.VersionTLS12}

	defaultVCSKeyManager, err := kms.NewAriesKeyManager(&kms.Config{
		KMSType:           conf.StartupParameters.kmsParameters.kmsType,
		Endpoint:          conf.StartupParameters.kmsParameters.kmsEndpoint,
		Region:            conf.StartupParameters.kmsParameters.kmsRegion,
		HTTPClient:        http.DefaultClient, // TODO change to custom http client
		SecretLockKeyPath: conf.StartupParameters.kmsParameters.secretLockKeyPath,
		DBType:            conf.StartupParameters.dbParameters.databaseType,
		DBURL:             conf.StartupParameters.dbParameters.databaseURL,
		DBPrefix:          conf.StartupParameters.dbParameters.databasePrefix,
		AliasPrefix:       conf.StartupParameters.kmsParameters.aliasPrefix,
	}, metrics)
	if err != nil {
		return nil, fmt.Errorf("failed to create default kms: %w", err)
	}

	kmsRegistry := kms.NewRegistry(defaultVCSKeyManager)

	mongodbClient, err := mongodb.New(conf.StartupParameters.dbParameters.databaseURL,
		conf.StartupParameters.dbParameters.databasePrefix+"vcs_db",
		15*time.Second)
	if err != nil {
		return nil, fmt.Errorf("failed to create mongodb client: %w", err)
	}

	documentLoader, err := createJSONLDDocumentLoader(mongodbClient, tlsConfig,
		conf.StartupParameters.contextProviderURLs, conf.StartupParameters.contextEnableRemote)
	if err != nil {
		return nil, err
	}

	// Create event service
	eventSvc, err := event.Initialize(event.Config{
		TLSConfig: tlsConfig,
		CMD:       cmd,
	})
	if err != nil {
		return nil, err
	}

	// Issuer Profile Management API
	issuerProfileSvc, err := profilereader.NewIssuerReader(&profilereader.Config{
		TLSConfig:   tlsConfig,
		KMSRegistry: kmsRegistry,
		CMD:         cmd,
	})
	if err != nil {
		return nil, err
	}

	vcCrypto := crypto.New(conf.VDR, documentLoader)

	cslStore, err := createCredentialStatusListStore(
		conf.StartupParameters.cslStoreType,
		conf.StartupParameters.cslStoreS3Region,
		conf.StartupParameters.cslStoreS3Bucket,
		conf.StartupParameters.cslStoreS3HostName,
		mongodbClient)
	if err != nil {
		return nil, err
	}

	vcStatusStore := vcstatusstore.NewStore(mongodbClient)
	statusListVCSvc, err := credentialstatus.New(&credentialstatus.Config{
		VDR:            conf.VDR,
		TLSConfig:      tlsConfig,
		RequestTokens:  conf.StartupParameters.requestTokens,
		DocumentLoader: documentLoader,
		CSLStore:       cslStore,
		VCStatusStore:  vcStatusStore,
		ListSize:       cslSize,
		ProfileService: issuerProfileSvc,
		KMSRegistry:    kmsRegistry,
		Crypto:         vcCrypto,
		CMD:            cmd,
	})
	if err != nil {
		return nil, err
	}

	issueCredentialSvc := issuecredential.New(&issuecredential.Config{
		VCStatusStore:   vcStatusStore,
		VCStatusManager: statusListVCSvc,
		Crypto:          vcCrypto,
		KMSRegistry:     kmsRegistry,
	})

	oidc4ciStore, err := oidc4cistore.New(context.Background(), mongodbClient)
	if err != nil {
		return nil, fmt.Errorf("failed to instantiate oidc4ci store: %w", err)
	}

	claimDataStore, err := claimdatastore.New(context.Background(), mongodbClient, conf.StartupParameters.claimDataTTL)
	if err != nil {
		return nil, fmt.Errorf("failed to instantiate claim data store: %w", err)
	}

	httpClient := getHTTPClient(tlsConfig)

	credentialOfferStore, err := createCredentialOfferStore( // credentialOfferStore is optional, so it can be nil
		conf.StartupParameters.credentialOfferRepositoryS3Region,
		conf.StartupParameters.credentialOfferRepositoryS3Bucket,
	)
	if err != nil {
		return nil, fmt.Errorf("failed to instantiate credentialOfferStore: %w", err)
	}

	oidc4ciService, err := oidc4ci.NewService(&oidc4ci.Config{
<<<<<<< HEAD
		TransactionStore:              oidc4ciStore,
		IssuerVCSPublicHost:           conf.StartupParameters.hostURLExternal,
		WellKnownService:              wellknown.NewService(httpClient),
		OAuth2Client:                  oauth2client.NewOAuth2Client(),
		HTTPClient:                    httpClient,
		EventService:                  eventSvc,
		PinGenerator:                  otp.NewPinGenerator(),
		CredentialOfferReferenceStore: credentialOfferStore,
=======
		TransactionStore:    oidc4ciStore,
		ClaimDataStore:      claimDataStore,
		IssuerVCSPublicHost: conf.StartupParameters.apiGatewayURL,
		WellKnownService:    wellknown.NewService(httpClient),
		ProfileService:      issuerProfileSvc,
		OAuth2Client:        oauth2client.NewOAuth2Client(),
		HTTPClient:          httpClient,
		EventService:        eventSvc,
		PinGenerator:        otp.NewPinGenerator(),
		EventTopic:          conf.StartupParameters.issuerEventTopic,
>>>>>>> cd25e58f
	})
	if err != nil {
		return nil, fmt.Errorf("failed to instantiate new oidc4ci service: %w", err)
	}

	oidc4ciStateStore, err := oidc4cistatestore.New(context.Background(), mongodbClient)
	if err != nil {
		return nil, fmt.Errorf("failed to instantiate new oidc4ci state store: %w", err)
	}

	apiKeySecurityProvider, err := securityprovider.NewSecurityProviderApiKey(
		"header",
		"X-API-Key",
		conf.StartupParameters.token,
	)
	if err != nil {
		return nil, fmt.Errorf("failed to create security provider for issuer interaction client: %w", err)
	}

	issuerInteractionClient, err := issuerv1.NewClient(
		conf.StartupParameters.hostURLExternal,
		issuerv1.WithHTTPClient(httpClient),
		issuerv1.WithRequestEditorFn(apiKeySecurityProvider.Intercept),
	)
	if err != nil {
		return nil, fmt.Errorf("failed to create issuer interaction client: %w", err)
	}

	var oauth2Clients []fositemongo.Client

	if conf.StartupParameters.oAuthClientsFilePath != "" {
		if oauth2Clients, err = getOAuth2Clients(conf.StartupParameters.oAuthClientsFilePath); err != nil {
			return nil, fmt.Errorf("failed to get oauth clients: %w", err)
		}
	}

	provider, err := bootstrapOAuthProvider(
		context.Background(),
		conf.StartupParameters.oAuthSecret,
		mongodbClient,
		oauth2Clients,
	)
	if err != nil {
		return nil, fmt.Errorf("failed to instantiate new oauth provider: %w", err)
	}

	oidc4civ1.RegisterHandlers(e, oidc4civ1.NewController(&oidc4civ1.Config{
		OAuth2Provider:          provider,
		StateStore:              oidc4ciStateStore,
		IssuerInteractionClient: issuerInteractionClient,
		IssuerVCSPublicHost:     conf.StartupParameters.apiGatewayURL, // use api gateway here, as this endpoint will be called by clients
		DefaultHTTPClient:       httpClient,
		OAuth2Client:            oauth2client.NewOAuth2Client(),
		ExternalHostURL:         conf.StartupParameters.hostURLExternal, // use host external as this url will be called internally
		PreAuthorizeClient: func() *http.Client {
			client := getHTTPClient(tlsConfig)
			client.CheckRedirect = func(req *http.Request, via []*http.Request) error {
				return http.ErrUseLastResponse
			}
			return client
		}(),
		JWTVerifier: jwt.NewVerifier(jwt.KeyResolverFunc(verifiable.NewVDRKeyResolver(conf.VDR).PublicKeyFetcher())),
	}))

	oidc4vpv1.RegisterHandlers(e, oidc4vpv1.NewController(&oidc4vpv1.Config{
		DefaultHTTPClient: httpClient,
		ExternalHostURL:   conf.StartupParameters.hostURLExternal, // use host external as this url will be called internally
	}))

	issuerv1.RegisterHandlers(e, issuerv1.NewController(&issuerv1.Config{
		EventSvc:               eventSvc,
		ProfileSvc:             issuerProfileSvc,
		KMSRegistry:            kmsRegistry,
		DocumentLoader:         documentLoader,
		IssueCredentialService: issueCredentialSvc,
		VcStatusManager:        statusListVCSvc,
		OIDC4CIService:         oidc4ciService,
		ExternalHostURL:        conf.StartupParameters.apiGatewayURL,
	}))

	// Verifier Profile Management API
	verifierProfileSvc, err := profilereader.NewVerifierReader(
		&profilereader.Config{
			TLSConfig:   tlsConfig,
			KMSRegistry: kmsRegistry,
			CMD:         cmd,
		})
	if err != nil {
		return nil, err
	}

	verifyCredentialSvc := verifycredential.New(&verifycredential.Config{
		VCStatusProcessorGetter: credentialstatus.GetVCStatusProcessor,
		StatusListVCResolver:    statusListVCSvc,
		DocumentLoader:          documentLoader,
		VDR:                     conf.VDR,
	})
	verifyPresentationSvc := verifypresentation.New(&verifypresentation.Config{
		VcVerifier:     verifyCredentialSvc,
		DocumentLoader: documentLoader,
		VDR:            conf.VDR,
	})
	oidc4vpTxStore := oidc4vptxstore.NewTxStore(mongodbClient, documentLoader)

	oidcNonceStore, err := oidcnoncestore.New(mongodbClient)
	if err != nil {
		return nil, err
	}

	requestObjStore, err := createRequestObjectStore(
		conf.StartupParameters.requestObjectRepositoryType,
		conf.StartupParameters.requestObjectRepositoryS3Region,
		conf.StartupParameters.requestObjectRepositoryS3Bucket,
		conf.StartupParameters.requestObjectRepositoryS3HostName,
		mongodbClient,
	)
	if err != nil {
		return nil, err
	}

	// TODO: add parameter to specify live time of interaction request object
	requestObjStoreEndpoint := conf.StartupParameters.apiGatewayURL + "/request-object/"
	oidc4vpTxManager := oidc4vp.NewTxManager(oidcNonceStore, oidc4vpTxStore, 15*time.Minute)

	requestObjectStoreService := vp.NewRequestObjectStore(requestObjStore, eventSvc,
		requestObjStoreEndpoint, conf.StartupParameters.verifierEventTopic)

	oidc4vpService := oidc4vp.NewService(&oidc4vp.Config{
		EventSvc:                 eventSvc,
		EventTopic:               conf.StartupParameters.verifierEventTopic,
		TransactionManager:       oidc4vpTxManager,
		RequestObjectPublicStore: requestObjectStoreService,
		KMSRegistry:              kmsRegistry,
		PublicKeyFetcher:         verifiable.NewVDRKeyResolver(conf.VDR).PublicKeyFetcher(),
		DocumentLoader:           documentLoader,
		ProfileService:           verifierProfileSvc,
		PresentationVerifier:     verifyPresentationSvc,
		RedirectURL:              conf.StartupParameters.apiGatewayURL + oidc4VPCheckEndpoint,
		TokenLifetime:            15 * time.Minute,
		Metrics:                  metrics,
	})
	verifierController := verifierv1.NewController(&verifierv1.Config{
		VerifyCredentialSvc: verifyCredentialSvc,
		ProfileSvc:          verifierProfileSvc,
		KMSRegistry:         kmsRegistry,
		DocumentLoader:      documentLoader,
		VDR:                 conf.VDR,
		OIDCVPService:       oidc4vpService,
		Metrics:             metrics,
	})

	verifierv1.RegisterHandlers(e, verifierController)

	didConfigSvc := didconfiguration.New(&didconfiguration.Config{
		VerifierProfileService: verifierProfileSvc,
		IssuerProfileService:   issuerProfileSvc,
		Crypto:                 vcCrypto,
		KmsRegistry:            kmsRegistry,
	})

	if conf.StartupParameters.devMode {
		devController := devapi.NewController(&devapi.Config{
			DidConfigService:          didConfigSvc,
			RequestObjectStoreService: requestObjectStoreService,
		})

		devapi.RegisterHandlers(e, devController)
	}

	metricsProvider, err := NewMetricsProvider(conf.StartupParameters)
	if err != nil {
		return nil, err
	}

	if metricsProvider != nil {
		err = metricsProvider.Create()
		if err != nil {
			return nil, err
		}
	}

	return e, nil
}

type requestObjectStore interface {
	Create(ctx context.Context, request requestobject.RequestObject) (*requestobject.RequestObject, error)
	Find(ctx context.Context, id string) (*requestobject.RequestObject, error)
	Delete(ctx context.Context, id string) error
	GetResourceURL(id string) string
}

type credentialOfferReferenceStore interface {
	Create(
		ctx context.Context,
		request *oidc4ci.CredentialOfferResponse,
	) (string, error)
}

func createRequestObjectStore(
	repoType string,
	s3Region string,
	s3Bucket string,
	s3HostName string,
	mongoDbClient *mongodb.Client,
) (requestObjectStore, error) {
	switch strings.ToLower(repoType) {
	case "s3":
		ses, err := session.NewSession(&aws.Config{Region: aws.String(s3Region)})
		if err != nil {
			return nil, err
		}

		return requestobjectstore2.NewStore(s3.New(ses), s3Bucket, s3Region, s3HostName), nil
	default:
		return requestobjectstore.NewStore(mongoDbClient), nil
	}
}

<<<<<<< HEAD
func createCredentialOfferStore(
	s3Region string,
	s3Bucket string,
) (credentialOfferReferenceStore, error) {
	if s3Region == "" || s3Bucket == "" {
		return nil, nil
	}

	ses, err := session.NewSession(&aws.Config{Region: aws.String(s3Region)})
	if err != nil {
		return nil, err
	}

	return credentialoffer.NewStore(s3.New(ses), s3Bucket, s3Region), nil
=======
func createCredentialStatusListStore(
	repoType string,
	s3Region string,
	s3Bucket string,
	hostName string,
	mongoDbClient *mongodb.Client,
) (credentialstatustypes.CSLStore, error) {
	switch strings.ToLower(repoType) {
	case "s3":
		ses, err := session.NewSession(&aws.Config{Region: aws.String(s3Region)})
		if err != nil {
			return nil, err
		}

		return cslstores3.NewStore(s3.New(ses), s3Bucket, s3Region, hostName), nil
	default:
		return cslstoremongodb.NewStore(mongoDbClient), nil
	}
>>>>>>> cd25e58f
}

func getHTTPClient(tlsConfig *tls.Config) *http.Client {
	return &http.Client{
		Timeout: time.Minute,
		Transport: &http.Transport{
			TLSClientConfig: tlsConfig,
		},
	}
}

func NewMetrics(parameters *startupParameters) (metricsProvider.Metrics, error) {
	switch parameters.metricsProviderName {
	case "prometheus":
		return promMetricsProvider.GetMetrics(), nil
	default:
		return noopMetricsProvider.GetMetrics(), nil
	}
}

type httpServerHandler struct {
	handler func(writer http.ResponseWriter, request *http.Request)
}

func (h *httpServerHandler) ServeHTTP(writer http.ResponseWriter, request *http.Request) {
	h.handler(writer, request)
}

func NewMetricsProvider(parameters *startupParameters) (metricsProvider.Provider, error) {
	switch parameters.metricsProviderName {
	case "prometheus":
		h := &httpServerHandler{handler: promMetricsProvider.NewHandler().Handler()}

		metricsHttpServer := &http.Server{
			Addr:    parameters.prometheusMetricsProviderParams.url,
			Handler: h,
		}

		return promMetricsProvider.NewPrometheusProvider(metricsHttpServer), nil
	default:
		return nil, nil
	}
}

func startServer(conf *Configuration, opts ...StartOpts) error {
	o := &startOpts{}

	for _, opt := range opts {
		opt(o)
	}

	if o.server == nil {
		o.server = &http.Server{
			Addr:    conf.StartupParameters.hostURL,
			Handler: o.handler,
		}
	}

	logger.Info("Starting vc-rest server on host", log.WithURL(conf.StartupParameters.hostURL))

	if conf.StartupParameters.tlsParameters.serveKeyPath != "" &&
		conf.StartupParameters.tlsParameters.serveCertPath != "" {
		return o.server.ListenAndServeTLS(conf.StartupParameters.tlsParameters.serveCertPath,
			conf.StartupParameters.tlsParameters.serveKeyPath)
	}

	return o.server.ListenAndServe()
}

func validateAuthorizationBearerToken(w http.ResponseWriter, r *http.Request, token string) bool {
	if r.RequestURI == healthCheckEndpoint {
		return true
	}

	actHdr := r.Header.Get("Authorization")
	expHdr := "Bearer " + token

	if subtle.ConstantTimeCompare([]byte(actHdr), []byte(expHdr)) != 1 {
		w.WriteHeader(http.StatusUnauthorized)
		w.Write([]byte("Unauthorised.\n")) // nolint:gosec,errcheck

		return false
	}

	return true
}

func getOAuth2Clients(path string) ([]fositemongo.Client, error) {
	f, err := os.Open(path)
	if err != nil {
		return nil, err
	}
	defer f.Close()

	var clients []fositemongo.Client

	if err = json.NewDecoder(f).Decode(&clients); err != nil {
		return nil, err
	}

	return clients, nil
}

func createJSONLDDocumentLoader(mongoClient *mongodb.Client, tlsConfig *tls.Config,
	providerURLs []string, contextEnableRemote bool) (jsonld.DocumentLoader, error) {
	ldStore, err := ld.NewStoreProvider(mongoClient)
	if err != nil {
		return nil, err
	}

	var loaderOpts []ariesld.DocumentLoaderOpts

	httpClient := &http.Client{
		Transport: &http.Transport{
			TLSClientConfig: tlsConfig,
		},
	}

	for _, url := range providerURLs {
		loaderOpts = append(loaderOpts,
			ariesld.WithRemoteProvider(
				remote.NewProvider(url, remote.WithHTTPClient(httpClient)),
			),
		)
	}

	if contextEnableRemote {
		loaderOpts = append(loaderOpts,
			ariesld.WithRemoteDocumentLoader(jsonld.NewDefaultDocumentLoader(http.DefaultClient)))
	}

	loader, err := ld.NewDocumentLoader(ldStore, loaderOpts...)
	if err != nil {
		return nil, err
	}

	return loader, nil
}<|MERGE_RESOLUTION|>--- conflicted
+++ resolved
@@ -36,11 +36,8 @@
 	"github.com/trustbloc/vcs/pkg/ld"
 	"github.com/trustbloc/vcs/pkg/observability/tracing"
 	"github.com/trustbloc/vcs/pkg/service/requestobject"
-<<<<<<< HEAD
+	"github.com/trustbloc/vcs/pkg/storage/mongodb/claimdatastore"
 	"github.com/trustbloc/vcs/pkg/storage/s3/credentialoffer"
-=======
-	"github.com/trustbloc/vcs/pkg/storage/mongodb/claimdatastore"
->>>>>>> cd25e58f
 	requestobjectstore2 "github.com/trustbloc/vcs/pkg/storage/s3/requestobjectstore"
 
 	"github.com/trustbloc/vcs/api/spec"
@@ -311,16 +308,6 @@
 	}
 
 	oidc4ciService, err := oidc4ci.NewService(&oidc4ci.Config{
-<<<<<<< HEAD
-		TransactionStore:              oidc4ciStore,
-		IssuerVCSPublicHost:           conf.StartupParameters.hostURLExternal,
-		WellKnownService:              wellknown.NewService(httpClient),
-		OAuth2Client:                  oauth2client.NewOAuth2Client(),
-		HTTPClient:                    httpClient,
-		EventService:                  eventSvc,
-		PinGenerator:                  otp.NewPinGenerator(),
-		CredentialOfferReferenceStore: credentialOfferStore,
-=======
 		TransactionStore:    oidc4ciStore,
 		ClaimDataStore:      claimDataStore,
 		IssuerVCSPublicHost: conf.StartupParameters.apiGatewayURL,
@@ -331,7 +318,7 @@
 		EventService:        eventSvc,
 		PinGenerator:        otp.NewPinGenerator(),
 		EventTopic:          conf.StartupParameters.issuerEventTopic,
->>>>>>> cd25e58f
+		CredentialOfferReferenceStore: credentialOfferStore,
 	})
 	if err != nil {
 		return nil, fmt.Errorf("failed to instantiate new oidc4ci service: %w", err)
@@ -550,7 +537,6 @@
 	}
 }
 
-<<<<<<< HEAD
 func createCredentialOfferStore(
 	s3Region string,
 	s3Bucket string,
@@ -565,7 +551,8 @@
 	}
 
 	return credentialoffer.NewStore(s3.New(ses), s3Bucket, s3Region), nil
-=======
+}
+
 func createCredentialStatusListStore(
 	repoType string,
 	s3Region string,
@@ -584,7 +571,6 @@
 	default:
 		return cslstoremongodb.NewStore(mongoDbClient), nil
 	}
->>>>>>> cd25e58f
 }
 
 func getHTTPClient(tlsConfig *tls.Config) *http.Client {
