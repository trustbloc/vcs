{
  "issuers": [
    {
      "issuer": {
        "id": "acme_issuer_no_template",
        "version": "v1.0",
        "groupID": "group_acme_issuer_no_template",
        "name": "Acme Issuer",
        "organizationID": "00000000-0000-0000-0000-000000000001",
        "url": "http://vc-rest-echo.trustbloc.local:8075",
        "webHook": "http://vcs.webhook.example.com:8180",
        "active": true,
        "vcConfig": {
          "refreshServiceEnabled": false,
          "signingAlgorithm": "RS256",
          "signatureRepresentation": 0,
          "keyType": "RSARS256",
          "format": "jwt",
          "didMethod": "ion",
          "status": {
            "type": "StatusList2021Entry"
          },
          "sdjwt": {
            "enable": false
          }
        },
        "oidcConfig": {
          "client_id": "7d4u50e7w6nfq8tfayhzplgjf",
          "client_secret_handle": "282ks4fkuqfosus5k0x30abnv",
          "issuer_well_known": "http://cognito-mock.trustbloc.local:9229/local_5a9GzRvB/.well-known/openid-configuration",
          "scopes_supported": [
            "openid",
            "profile"
          ],
          "grant_types_supported": [
            "authorization_code",
            "urn:ietf:params:oauth:grant-type:pre-authorized_code"
          ],
          "response_types_supported": [
            "code"
          ],
          "token_endpoint_auth_methods_supported": [
            "none"
          ],
          "enable_dynamic_client_registration": true,
          "enable_discoverable_client_id_scheme": true,
          "pre-authorized_grant_anonymous_access_supported": true,
          "wallet_initiated_auth_flow_supported": true,
          "claims_endpoint": "https://mock-login-consent.example.com:8099/claim-data?credentialType=UniversityDegreeCredential"
        },
        "credentialTemplates": [],
        "credentialMetadata": {
          "credential_configurations_supported": {
            "UniversityDegreeCredentialIdentifier": {
              "format": "jwt_vc_json-ld",
              "scope": "UniversityDegreeCredential_001",
              "credential_definition": {
                "type": [
                  "VerifiableCredential",
                  "UniversityDegreeCredential"
                ],
                "credentialSubject": {
                  "displayName": {
                    "display": [
                      {
                        "name": "Employee",
                        "locale": "en-US"
                      }
                    ]
                  },
                  "givenName": {
                    "display": [
                      {
                        "name": "Given Name",
                        "locale": "en-US"
                      }
                    ]
                  },
                  "jobTitle": {
                    "display": [
                      {
                        "name": "Job Title",
                        "locale": "en-US"
                      }
                    ]
                  },
                  "surname": {
                    "display": [
                      {
                        "name": "Surname",
                        "locale": "en-US"
                      }
                    ]
                  },
                  "preferredLanguage": {
                    "display": [
                      {
                        "name": "Preferred Language",
                        "locale": "en-US"
                      }
                    ]
                  },
                  "mail": {
                    "display": [
                      {
                        "name": "Mail",
                        "locale": "en-US"
                      }
                    ]
                  },
                  "photo": {
                    "display": [
                      {
                        "name": "Photo"
                      }
                    ]
                  }
                }
              },
              "display": [
                {
                  "name": "Verified Employee",
                  "locale": "en-US",
                  "logo": {
                    "url": "https://example.com/public/logo.png",
                    "alt_text": "a square logo of a employee verification"
                  },
                  "background_color": "#12107c",
                  "text_color": "#FFFFFF"
                }
              ]
            }
          }
        }
      },
      "createDID": true
    },
    {
      "issuer": {
        "id": "acme_issuer",
        "version": "v1.0",
        "groupID": "group_acme_issuer",
        "name": "Acme Issuer",
        "organizationID": "00000000-0000-0000-0000-000000000001",
        "url": "http://vc-rest-echo.trustbloc.local:8075",
        "webHook": "http://vcs.webhook.example.com:8180",
        "active": true,
        "vcConfig": {
          "refreshServiceEnabled": false,
          "signingAlgorithm": "RS256",
          "signatureRepresentation": 0,
          "keyType": "RSARS256",
          "format": "jwt",
          "didMethod": "ion",
          "status": {
            "type": "StatusList2021Entry"
          },
          "sdjwt": {
            "enable": false
          }
        },
        "oidcConfig": {
          "client_id": "7d4u50e7w6nfq8tfayhzplgjf",
          "client_secret_handle": "282ks4fkuqfosus5k0x30abnv",
          "issuer_well_known": "http://cognito-mock.trustbloc.local:9229/local_5a9GzRvB/.well-known/openid-configuration",
          "scopes_supported": [
            "openid",
            "profile"
          ],
          "grant_types_supported": [
            "authorization_code",
            "urn:ietf:params:oauth:grant-type:pre-authorized_code"
          ],
          "response_types_supported": [
            "code"
          ],
          "token_endpoint_auth_methods_supported": [
            "none"
          ],
          "enable_dynamic_client_registration": true,
          "enable_discoverable_client_id_scheme": true,
          "pre-authorized_grant_anonymous_access_supported": true,
          "wallet_initiated_auth_flow_supported": true,
          "claims_endpoint": "https://mock-login-consent.example.com:8099/claim-data?credentialType=UniversityDegreeCredential"
        },
        "credentialTemplates": [
          {
            "contexts": [
              "https://www.w3.org/2018/credentials/v1",
              "https://www.w3.org/2018/credentials/examples/v1"
            ],
            "jsonSchema": "{\"$id\":\"https://trustbloc.com/universitydegree.schema.json\",\"$schema\":\"https://json-schema.org/draft/2020-12/schema\",\"title\":\"UniversityDegreeCredential\",\"type\":\"object\",\"properties\":{\"name\":{\"type\":\"string\"},\"spouse\":{\"type\":\"string\"},\"degree\":{\"type\":\"object\",\"description\":\"Describes the degree.\",\"properties\":{\"type\":{\"type\":\"string\"},\"degree\":{\"type\":\"string\"}},\"required\":[\"type\",\"degree\"]}},\"required\":[\"name\",\"spouse\",\"degree\"]}",
            "type": "UniversityDegreeCredential",
            "id": "universityDegreeTemplateID",
            "issuer": "did:orb:bank_issuer",
            "checks": {
              "strict": true
            }
          },
          {
            "contexts": [
              "https://www.w3.org/2018/credentials/v1",
              "https://www.w3.org/2018/credentials/examples/v1"
            ],
            "type": "VerifiedEmployee",
            "id": "templateID",
            "issuer": "did:orb:bank_issuer",
            "checks": {
              "strict": true
            }
          },
          {
            "contexts": [
              "https://www.w3.org/2018/credentials/v1",
              "https://w3id.org/citizenship/v1"
            ],
            "type": "PermanentResidentCard",
            "id": "permanentResidentCardTemplateID",
            "issuer": "did:orb:bank_issuer",
            "checks": {
              "strict": true
            }
          },
          {
            "contexts": [
              "https://www.w3.org/2018/credentials/v1",
              "https://trustbloc.github.io/context/vc/examples-crude-product-v1.jsonld"
            ],
            "type": "CrudeProductCredential",
            "id": "crudeProductCredentialTemplateID",
            "issuer": "did:orb:bank_issuer",
            "checks": {
              "strict": true
            }
          }
        ],
        "credentialMetadata": {
          "credential_configurations_supported": {
            "UniversityDegreeCredentialIdentifier": {
              "format": "jwt_vc_json-ld",
              "scope": "UniversityDegreeCredential_001",
              "credential_definition": {
                "type": [
                  "VerifiableCredential",
                  "UniversityDegreeCredential"
                ],
                "credentialSubject": {
                  "displayName": {
                    "display": [
                      {
                        "name": "Employee",
                        "locale": "en-US"
                      }
                    ]
                  },
                  "givenName": {
                    "display": [
                      {
                        "name": "Given Name",
                        "locale": "en-US"
                      }
                    ]
                  },
                  "jobTitle": {
                    "display": [
                      {
                        "name": "Job Title",
                        "locale": "en-US"
                      }
                    ]
                  },
                  "surname": {
                    "display": [
                      {
                        "name": "Surname",
                        "locale": "en-US"
                      }
                    ]
                  },
                  "preferredLanguage": {
                    "display": [
                      {
                        "name": "Preferred Language",
                        "locale": "en-US"
                      }
                    ]
                  },
                  "mail": {
                    "display": [
                      {
                        "name": "Mail",
                        "locale": "en-US"
                      }
                    ]
                  },
                  "photo": {
                    "display": [
                      {
                        "name": "Photo"
                      }
                    ]
                  }
                }
              },
              "display": [
                {
                  "name": "Verified Employee",
                  "locale": "en-US",
                  "logo": {
                    "url": "https://example.com/public/logo.png",
                    "alt_text": "a square logo of a employee verification"
                  },
                  "background_color": "#12107c",
                  "text_color": "#FFFFFF"
                }
              ]
            }
          }
        }
      },
      "createDID": true
    },
    {
      "issuer": {
        "id": "acme_issuer_vcdm2",
        "version": "v1.0",
        "groupID": "group_acme_issuer_vcdm2",
        "name": "Acme Issuer VC DM 2.0",
        "organizationID": "00000000-0000-0000-0000-000000000001",
        "url": "http://vc-rest-echo.trustbloc.local:8075",
        "webHook": "http://vcs.webhook.example.com:8180",
        "active": true,
        "vcConfig": {
          "model": "w3c-vc-2.0",
          "refreshServiceEnabled": false,
          "signingAlgorithm": "RS256",
          "signatureRepresentation": 0,
          "keyType": "RSARS256",
          "format": "jwt",
          "didMethod": "ion",
          "status": {
            "type": "BitstringStatusListEntry"
          },
          "sdjwt": {
            "enable": false
          }
        },
        "oidcConfig": {
          "client_id": "7d4u50e7w6nfq8tfayhzplgjf",
          "client_secret_handle": "282ks4fkuqfosus5k0x30abnv",
          "issuer_well_known": "http://cognito-mock.trustbloc.local:9229/local_5a9GzRvB/.well-known/openid-configuration",
          "scopes_supported": [
            "openid",
            "profile"
          ],
          "grant_types_supported": [
            "authorization_code",
            "urn:ietf:params:oauth:grant-type:pre-authorized_code"
          ],
          "response_types_supported": [
            "code"
          ],
          "token_endpoint_auth_methods_supported": [
            "none"
          ],
          "enable_dynamic_client_registration": true,
          "enable_discoverable_client_id_scheme": true,
          "pre-authorized_grant_anonymous_access_supported": true,
          "wallet_initiated_auth_flow_supported": true,
          "claims_endpoint": "https://mock-login-consent.example.com:8099/claim-data?credentialType=UniversityDegreeCredential"
        },
        "credentialTemplates": [
          {
            "contexts": [
              "https://www.w3.org/ns/credentials/v2",
              "https://www.w3.org/ns/credentials/examples/v2"
            ],
            "jsonSchema": "{\"$id\":\"https://trustbloc.com/universitydegree.schema.json\",\"$schema\":\"https://json-schema.org/draft/2020-12/schema\",\"title\":\"UniversityDegreeCredential\",\"type\":\"object\",\"properties\":{\"name\":{\"type\":\"string\"},\"spouse\":{\"type\":\"string\"},\"degree\":{\"type\":\"object\",\"description\":\"Describes the degree.\",\"properties\":{\"type\":{\"type\":\"string\"},\"degree\":{\"type\":\"string\"}},\"required\":[\"type\",\"degree\"]}},\"required\":[\"name\",\"spouse\",\"degree\"]}",
            "type": "UniversityDegreeCredential",
            "id": "universityDegreeTemplateID",
            "issuer": "did:orb:acme_issuer_vcdm2",
            "checks": {
              "strict": true
            }
          },
          {
            "contexts": [
              "https://www.w3.org/ns/credentials/v2",
              "https://www.w3.org/ns/credentials/examples/v2"
            ],
            "type": "VerifiedEmployee",
            "id": "templateID",
            "issuer": "did:orb:acme_issuer_vcdm2",
            "checks": {
              "strict": true
            }
          },
          {
            "contexts": [
              "https://www.w3.org/ns/credentials/v2",
              "https://w3id.org/citizenship/mod/v2"
            ],
            "type": "PermanentResidentCard",
            "id": "permanentResidentCardTemplateID",
            "issuer": "did:orb:acme_issuer_vcdm2",
            "checks": {
              "strict": true
            }
          },
          {
            "contexts": [
              "https://www.w3.org/ns/credentials/v2",
              "https://trustbloc.github.io/context/vc/examples-crude-product-v2.jsonld"
            ],
            "type": "CrudeProductCredential",
            "id": "crudeProductCredentialTemplateID",
            "issuer": "did:orb:acme_issuer_vcdm2",
            "checks": {
              "strict": true
            }
          }
        ],
        "credentialMetadata": {
          "credential_configurations_supported": {
            "UniversityDegreeCredentialIdentifier": {
              "format": "jwt_vc_json-ld",
              "scope": "UniversityDegreeCredential_001",
              "credential_definition": {
                "type": [
                  "VerifiableCredential",
                  "UniversityDegreeCredential"
                ],
                "credentialSubject": {
                  "displayName": {
                    "display": [
                      {
                        "name": "Employee",
                        "locale": "en-US"
                      }
                    ]
                  },
                  "givenName": {
                    "display": [
                      {
                        "name": "Given Name",
                        "locale": "en-US"
                      }
                    ]
                  },
                  "jobTitle": {
                    "display": [
                      {
                        "name": "Job Title",
                        "locale": "en-US"
                      }
                    ]
                  },
                  "surname": {
                    "display": [
                      {
                        "name": "Surname",
                        "locale": "en-US"
                      }
                    ]
                  },
                  "preferredLanguage": {
                    "display": [
                      {
                        "name": "Preferred Language",
                        "locale": "en-US"
                      }
                    ]
                  },
                  "mail": {
                    "display": [
                      {
                        "name": "Mail",
                        "locale": "en-US"
                      }
                    ]
                  },
                  "photo": {
                    "display": [
                      {
                        "name": "Photo"
                      }
                    ]
                  }
                }
              },
              "display": [
                {
                  "name": "Verified Employee",
                  "locale": "en-US",
                  "logo": {
                    "url": "https://example.com/public/logo.png",
                    "alt_text": "a square logo of a employee verification"
                  },
                  "background_color": "#12107c",
                  "text_color": "#FFFFFF"
                }
              ]
            }
          }
        }
      },
      "createDID": true
    },
    {
      "issuer": {
        "id": "i_myprofile_ud_P256k1",
        "version": "v1.0",
        "groupID": "group_i_myprofile_ud_P256k1",
        "name": "i_myprofile_ud_P256k1",
        "organizationID": "00000000-0000-0000-0000-000000000001",
        "url": "http://vc-rest-echo.trustbloc.local:8075",
        "webHook": "http://vcs.webhook.example.com:8180",
        "active": true,
        "vcConfig": {
          "refreshServiceEnabled": false,
          "signingAlgorithm": "EcdsaSecp256k1Signature2019",
          "signatureRepresentation": 1,
          "keyType": "ECDSASecp256k1DER",
          "format": "ldp",
          "didMethod": "ion",
          "status": {
            "type": "StatusList2021Entry"
          }
        }
      },
      "createDID": true
    },
    {
      "issuer": {
        "id": "i_myprofile_ud_di_ecdsa-2019",
        "version": "v1.0",
        "groupID": "i_myprofile_ud_di_ecdsa-2019",
        "name": "i_myprofile_ud_di_ecdsa-2019",
        "organizationID": "00000000-0000-0000-0000-000000000001",
        "url": "http://vc-rest-echo.trustbloc.local:8075",
        "webHook": "http://vcs.webhook.example.com:8180",
        "active": true,
        "vcConfig": {
          "refreshServiceEnabled": false,
          "signingAlgorithm": "JsonWebSignature2020",
          "signatureRepresentation": 0,
          "keyType": "ECDSAP256DER",
          "format": "ldp",
          "didMethod": "ion",
          "status": {
            "type": "StatusList2021Entry"
          },
          "dataIntegrityProof": {
            "enable": true,
            "suiteType": "ecdsa-2019"
          }
        },
        "oidcConfig": {
          "client_id": "7d4u50e7w6nfq8tfayhzplgjf",
          "client_secret_handle": "282ks4fkuqfosus5k0x30abnv",
          "redirect_uri": "https://api-gateway.trustbloc.local:5566/oidc/redirect",
          "issuer_well_known": "http://cognito-mock.trustbloc.local:9229/local_5a9GzRvB/.well-known/openid-configuration",
          "scopes_supported": [
            "openid",
            "profile"
          ],
          "grant_types_supported": [
            "authorization_code",
            "urn:ietf:params:oauth:grant-type:pre-authorized_code"
          ],
          "response_types_supported": [
            "code"
          ],
          "token_endpoint_auth_methods_supported": [
            "none"
          ],
          "enable_dynamic_client_registration": true,
          "wallet_initiated_auth_flow_supported": true,
          "pre-authorized_grant_anonymous_access_supported": true,
          "claims_endpoint": "https://mock-login-consent.example.com:8099/claim-data?credentialType=PermanentResidentCard"
        },
        "credentialTemplates": [
          {
            "contexts": [
              "https://www.w3.org/2018/credentials/v1",
              "https://w3id.org/citizenship/v1"
            ],
            "type": "PermanentResidentCard",
            "id": "permanentResidentCardTemplateID",
            "issuer": "did:ion:i_myprofile_ud_di_ecdsa-2019",
            "checks": {
              "strict": false
            }
          }
        ],
        "credentialMetadata": {
          "display": [],
          "credential_configurations_supported": {
            "VerifiedEmployeeIdentifier": {
              "format": "ldp_vc",
              "display": [
                {
                  "name": "Verified Employee",
                  "locale": "en-US",
                  "logo": {
                    "uri": "https://example.com/public/logo.png",
                    "alt_text": "a square logo of a employee verification"
                  },
                  "background_color": "#12107c",
                  "text_color": "#FFFFFF"
                }
              ],
              "credential_definition": {
                "type": [
                  "VerifiableCredential",
                  "PermanentResidentCard"
                ],
                "credentialSubject": {
                  "displayName": {
                    "display": [
                      {
                        "name": "Employee",
                        "locale": "en-US"
                      }
                    ]
                  },
                  "givenName": {
                    "display": [
                      {
                        "name": "Given Name",
                        "locale": "en-US"
                      }
                    ]
                  },
                  "jobTitle": {
                    "display": [
                      {
                        "name": "Job Title",
                        "locale": "en-US"
                      }
                    ]
                  },
                  "surname": {
                    "display": [
                      {
                        "name": "Surname",
                        "locale": "en-US"
                      }
                    ]
                  },
                  "preferredLanguage": {
                    "display": [
                      {
                        "name": "Preferred Language",
                        "locale": "en-US"
                      }
                    ]
                  },
                  "mail": {
                    "display": [
                      {
                        "name": "Mail",
                        "locale": "en-US"
                      }
                    ]
                  },
                  "photo": {
                    "display": [
                      {
                        "name": "Photo"
                      }
                    ]
                  }
                }
              }
            }
          }
        }
      },
      "createDID": true
    },
    {
      "issuer": {
        "id": "i_myprofile_ud_di_ecdsa-2019_v2",
        "version": "v1.0",
        "groupID": "i_myprofile_ud_di_ecdsa-2019_v2",
        "name": "i_myprofile_ud_di_ecdsa-2019_v2",
        "organizationID": "00000000-0000-0000-0000-000000000001",
        "url": "http://vc-rest-echo.trustbloc.local:8075",
        "webHook": "http://vcs.webhook.example.com:8180",
        "active": true,
        "vcConfig": {
          "model": "w3c-vc-2.0",
          "refreshServiceEnabled": false,
          "signingAlgorithm": "JsonWebSignature2020",
          "signatureRepresentation": 0,
          "keyType": "ECDSAP256DER",
          "format": "ldp",
          "didMethod": "ion",
          "status": {
            "type": "BitstringStatusListEntry"
          },
          "dataIntegrityProof": {
            "enable": true,
            "suiteType": "ecdsa-2019"
          }
        },
        "oidcConfig": {
          "client_id": "7d4u50e7w6nfq8tfayhzplgjf",
          "client_secret_handle": "282ks4fkuqfosus5k0x30abnv",
          "redirect_uri": "https://api-gateway.trustbloc.local:5566/oidc/redirect",
          "issuer_well_known": "http://cognito-mock.trustbloc.local:9229/local_5a9GzRvB/.well-known/openid-configuration",
          "scopes_supported": [
            "openid",
            "profile"
          ],
          "grant_types_supported": [
            "authorization_code",
            "urn:ietf:params:oauth:grant-type:pre-authorized_code"
          ],
          "response_types_supported": [
            "code"
          ],
          "token_endpoint_auth_methods_supported": [
            "none"
          ],
          "enable_dynamic_client_registration": true,
          "wallet_initiated_auth_flow_supported": true,
          "pre-authorized_grant_anonymous_access_supported": true,
          "claims_endpoint": "https://mock-login-consent.example.com:8099/claim-data?credentialType=PermanentResidentCard"
        },
        "credentialTemplates": [
          {
            "contexts": [
              "https://www.w3.org/ns/credentials/v2",
              "https://w3id.org/citizenship/mod/v2"
            ],
            "type": "PermanentResidentCard",
            "id": "permanentResidentCardTemplateID",
            "issuer": "did:ion:i_myprofile_ud_di_ecdsa-2019_v2",
            "checks": {
              "strict": false
            }
          }
        ],
        "credentialMetadata": {
          "display": [],
          "credential_configurations_supported": {
            "VerifiedEmployeeIdentifier": {
              "format": "ldp_vc",
              "display": [
                {
                  "name": "Verified Employee",
                  "locale": "en-US",
                  "logo": {
                    "uri": "https://example.com/public/logo.png",
                    "alt_text": "a square logo of a employee verification"
                  },
                  "background_color": "#12107c",
                  "text_color": "#FFFFFF"
                }
              ],
              "credential_definition": {
                "type": [
                  "VerifiableCredential",
                  "PermanentResidentCard"
                ],
                "credentialSubject": {
                  "displayName": {
                    "display": [
                      {
                        "name": "Employee",
                        "locale": "en-US"
                      }
                    ]
                  },
                  "givenName": {
                    "display": [
                      {
                        "name": "Given Name",
                        "locale": "en-US"
                      }
                    ]
                  },
                  "jobTitle": {
                    "display": [
                      {
                        "name": "Job Title",
                        "locale": "en-US"
                      }
                    ]
                  },
                  "surname": {
                    "display": [
                      {
                        "name": "Surname",
                        "locale": "en-US"
                      }
                    ]
                  },
                  "preferredLanguage": {
                    "display": [
                      {
                        "name": "Preferred Language",
                        "locale": "en-US"
                      }
                    ]
                  },
                  "mail": {
                    "display": [
                      {
                        "name": "Mail",
                        "locale": "en-US"
                      }
                    ]
                  },
                  "photo": {
                    "display": [
                      {
                        "name": "Photo"
                      }
                    ]
                  }
                }
              }
            }
          }
        }
      },
      "createDID": true
    },
    {
      "issuer": {
        "id": "i_myprofile_ud_di_eddsa-2022",
        "version": "v1.0",
        "groupID": "i_myprofile_ud_di_eddsa-2022",
        "name": "i_myprofile_ud_di_eddsa-2022",
        "organizationID": "00000000-0000-0000-0000-000000000001",
        "url": "http://vc-rest-echo.trustbloc.local:8075",
        "webHook": "http://vcs.webhook.example.com:8180",
        "active": true,
        "vcConfig": {
          "refreshServiceEnabled": false,
          "signingAlgorithm": "JsonWebSignature2020",
          "signatureRepresentation": 0,
          "keyType": "ED25519",
          "format": "ldp",
          "didMethod": "ion",
          "status": {
            "type": "StatusList2021Entry"
          },
          "dataIntegrityProof": {
            "enable": true,
            "suiteType": "eddsa-rdfc-2022"
          }
        },
        "oidcConfig": {
          "client_id": "7d4u50e7w6nfq8tfayhzplgjf",
          "client_secret_handle": "282ks4fkuqfosus5k0x30abnv",
          "redirect_uri": "https://api-gateway.trustbloc.local:5566/oidc/redirect",
          "issuer_well_known": "http://cognito-mock.trustbloc.local:9229/local_5a9GzRvB/.well-known/openid-configuration",
          "scopes_supported": [
            "openid",
            "profile"
          ],
          "grant_types_supported": [
            "authorization_code",
            "urn:ietf:params:oauth:grant-type:pre-authorized_code"
          ],
          "response_types_supported": [
            "code"
          ],
          "token_endpoint_auth_methods_supported": [
            "none"
          ],
          "enable_dynamic_client_registration": true,
          "wallet_initiated_auth_flow_supported": true,
          "pre-authorized_grant_anonymous_access_supported": true,
          "claims_endpoint": "https://mock-login-consent.example.com:8099/claim-data?credentialType=PermanentResidentCard"
        },
        "kmsConfig" : {
          "kmsType" : "local"
        },
        "credentialTemplates": [
          {
            "contexts": [
              "https://www.w3.org/2018/credentials/v1",
              "https://w3id.org/citizenship/v1"
            ],
            "type": "PermanentResidentCard",
            "id": "permanentResidentCardTemplateID",
            "issuer": "did:ion:i_myprofile_ud_di_ecdsa-2019",
            "checks": {
              "strict": false
            }
          }
        ],
        "credentialMetadata": {
          "display": [],
          "credential_configurations_supported": {
            "VerifiedEmployeeIdentifier": {
              "format": "ldp_vc",
              "display": [
                {
                  "name": "Verified Employee",
                  "locale": "en-US",
                  "logo": {
                    "uri": "https://example.com/public/logo.png",
                    "alt_text": "a square logo of a employee verification"
                  },
                  "background_color": "#12107c",
                  "text_color": "#FFFFFF"
                }
              ],
              "credential_definition": {
                "type": [
                  "VerifiableCredential",
                  "PermanentResidentCard"
                ],
                "credentialSubject": {
                  "displayName": {
                    "display": [
                      {
                        "name": "Employee",
                        "locale": "en-US"
                      }
                    ]
                  },
                  "givenName": {
                    "display": [
                      {
                        "name": "Given Name",
                        "locale": "en-US"
                      }
                    ]
                  },
                  "jobTitle": {
                    "display": [
                      {
                        "name": "Job Title",
                        "locale": "en-US"
                      }
                    ]
                  },
                  "surname": {
                    "display": [
                      {
                        "name": "Surname",
                        "locale": "en-US"
                      }
                    ]
                  },
                  "preferredLanguage": {
                    "display": [
                      {
                        "name": "Preferred Language",
                        "locale": "en-US"
                      }
                    ]
                  },
                  "mail": {
                    "display": [
                      {
                        "name": "Mail",
                        "locale": "en-US"
                      }
                    ]
                  },
                  "photo": {
                    "display": [
                      {
                        "name": "Photo"
                      }
                    ]
                  }
                }
              }
            }
          }
        }
      },
      "createDID": true
    },
    {
      "issuer": {
        "id": "i_myprofile_ud_es256_jwt",
        "version": "v1.0",
        "groupID": "group_i_myprofile_ud_es256_jwt",
        "name": "i_myprofile_ud_es256_jwt",
        "organizationID": "00000000-0000-0000-0000-000000000001",
        "url": "http://vc-rest-echo.trustbloc.local:8075",
        "webHook": "http://vcs.webhook.example.com:8180",
        "active": true,
        "vcConfig": {
          "refreshServiceEnabled": false,
          "signingAlgorithm": "ES256",
          "signatureRepresentation": 1,
          "keyType": "ECDSAP256DER",
          "format": "jwt",
          "didMethod": "ion",
          "status": {
            "type": "StatusList2021Entry"
          }
        }
      },
      "createDID": true
    },
    {
      "issuer": {
        "id": "i_myprofile_ud_es256_sdjwt",
        "version": "v1.0",
        "groupID": "group_i_myprofile_ud_es256_sdjwt",
        "name": "i_myprofile_ud_es256_sdjwt",
        "organizationID": "00000000-0000-0000-0000-000000000001",
        "url": "http://vc-rest-echo.trustbloc.local:8075",
        "webHook": "http://vcs.webhook.example.com:8180",
        "active": true,
        "vcConfig": {
          "refreshServiceEnabled": false,
          "signingAlgorithm": "ES256",
          "signatureRepresentation": 1,
          "keyType": "ECDSAP256DER",
          "format": "jwt",
          "didMethod": "ion",
          "status": {
            "type": "StatusList2021Entry"
          },
          "sdjwt": {
            "enable": true,
            "hashAlg": 6
          }
        }
      },
      "createDID": true
    },
    {
      "issuer": {
        "id": "i_myprofile_ud_es384_jwt",
        "version": "v1.0",
        "groupID": "group_i_myprofile_ud_es384_jwt",
        "name": "i_myprofile_ud_es384_jwt",
        "organizationID": "00000000-0000-0000-0000-000000000001",
        "url": "http://vc-rest-echo.trustbloc.local:8075",
        "webHook": "http://vcs.webhook.example.com:8180",
        "active": true,
        "vcConfig": {
          "refreshServiceEnabled": false,
          "signingAlgorithm": "ES384",
          "signatureRepresentation": 1,
          "keyType": "ECDSAP384DER",
          "format": "jwt",
          "didMethod": "ion",
          "status": {
            "type": "RevocationList2021Status"
          }
        }
      },
      "createDID": true
    },
    {
      "issuer": {
        "id": "i_myprofile_ud_es384_sdjwt",
        "version": "v1.0",
        "groupID": "group_i_myprofile_ud_es384_sdjwt",
        "name": "i_myprofile_ud_es384_sdjwt",
        "organizationID": "00000000-0000-0000-0000-000000000001",
        "url": "http://vc-rest-echo.trustbloc.local:8075",
        "webHook": "http://vcs.webhook.example.com:8180",
        "active": true,
        "vcConfig": {
          "refreshServiceEnabled": false,
          "signingAlgorithm": "ES384",
          "signatureRepresentation": 1,
          "keyType": "ECDSAP384DER",
          "format": "jwt",
          "didMethod": "ion",
          "status": {
            "type": "RevocationList2021Status"
          },
          "sdjwt": {
            "enable": true,
            "hashAlg": 6
          }
        }
      },
      "createDID": true
    },
    {
      "issuer": {
        "id": "i_myprofile_ud_es256k_jwt_no_csl",
        "version": "v1.0",
        "groupID": "group_i_myprofile_ud_es256k_jwt_no_csl",
        "name": "i_myprofile_ud_es256k_jwt_no_csl",
        "organizationID": "00000000-0000-0000-0000-000000000001",
        "url": "http://vc-rest-echo.trustbloc.local:8075",
        "webHook": "http://vcs.webhook.example.com:8180",
        "active": true,
        "vcConfig": {
          "refreshServiceEnabled": false,
          "signingAlgorithm": "ES256K",
          "signatureRepresentation": 1,
          "keyType": "ECDSASecp256k1DER",
          "format": "jwt",
          "didMethod": "ion",
          "status": {
            "disable": true
          }
        },
        "oidcConfig": {
          "client_id": "7d4u50e7w6nfq8tfayhzplgjf",
          "client_secret_handle": "282ks4fkuqfosus5k0x30abnv",
          "redirect_uri": "https://api-gateway.trustbloc.local:5566/oidc/redirect",
          "issuer_well_known": "http://cognito-mock.trustbloc.local:9229/local_5a9GzRvB/.well-known/openid-configuration",
          "scopes_supported": [
            "openid",
            "profile"
          ],
          "grant_types_supported": [
            "authorization_code",
            "urn:ietf:params:oauth:grant-type:pre-authorized_code"
          ],
          "response_types_supported": [
            "code"
          ],
          "token_endpoint_auth_methods_supported": [
            "none"
          ],
          "enable_dynamic_client_registration": true,
          "wallet_initiated_auth_flow_supported": true,
          "pre-authorized_grant_anonymous_access_supported": true,
          "claims_endpoint": "https://mock-login-consent.example.com:8099/claim-data?credentialType=PermanentResidentCard"
        },
        "credentialTemplates": [
          {
            "contexts": [
              "https://www.w3.org/2018/credentials/v1",
              "https://w3id.org/citizenship/v1"
            ],
            "type": "PermanentResidentCard",
            "id": "permanentResidentCardTemplateID",
            "issuer": "did:orb:i_myprofile_ud_es256k_jwt",
            "checks": {
              "strict": false
            }
          }
        ],
        "credentialMetadata": {
          "display": [],
          "credential_configurations_supported": {
            "PermanentResidentCardIdentifier": {
              "format": "jwt_vc_json",
              "display": [
                {
                  "name": "Permanent Resident Card",
                  "locale": "en-US",
                  "logo": {
                    "uri": "https://example.com/public/logo.png",
                    "alt_text": "a square logo"
                  },
                  "background_color": "#12107c",
                  "text_color": "#FFFFFF"
                }
              ],
              "credential_definition": {
                "credentialSubject": {
                  "displayName": {
                    "display": [
                      {
                        "name": "Employee",
                        "locale": "en-US"
                      }
                    ]
                  },
                  "givenName": {
                    "display": [
                      {
                        "name": "Given Name",
                        "locale": "en-US"
                      }
                    ]
                  },
                  "jobTitle": {
                    "display": [
                      {
                        "name": "Job Title",
                        "locale": "en-US"
                      }
                    ]
                  },
                  "surname": {
                    "display": [
                      {
                        "name": "Surname",
                        "locale": "en-US"
                      }
                    ]
                  },
                  "preferredLanguage": {
                    "display": [
                      {
                        "name": "Preferred Language",
                        "locale": "en-US"
                      }
                    ]
                  },
                  "mail": {
                    "display": [
                      {
                        "name": "Mail",
                        "locale": "en-US"
                      }
                    ]
                  },
                  "photo": {
                    "display": [
                      {
                        "name": "Photo"
                      }
                    ]
                  }
                },
                "type": [
                  "VerifiableCredential",
                  "PermanentResidentCard"
                ]
              }
            }
          }
        }
      },
      "createDID": true
    },
    {
      "issuer": {
        "id": "i_myprofile_ud_es256k_jwt_no_csl_v2",
        "version": "v1.0",
        "groupID": "group_i_myprofile_ud_es256k_jwt_no_csl_v2",
        "name": "i_myprofile_ud_es256k_jwt_no_csl_v2",
        "organizationID": "00000000-0000-0000-0000-000000000001",
        "url": "http://vc-rest-echo.trustbloc.local:8075",
        "webHook": "http://vcs.webhook.example.com:8180",
        "active": true,
        "vcConfig": {
          "model": "w3c-vc-2.0",
          "refreshServiceEnabled": false,
          "signingAlgorithm": "ES256K",
          "signatureRepresentation": 1,
          "keyType": "ECDSASecp256k1DER",
          "format": "jwt",
          "didMethod": "ion",
          "status": {
            "type": "BitstringStatusListEntry"
          }
        },
        "oidcConfig": {
          "client_id": "7d4u50e7w6nfq8tfayhzplgjf",
          "client_secret_handle": "282ks4fkuqfosus5k0x30abnv",
          "redirect_uri": "https://api-gateway.trustbloc.local:5566/oidc/redirect",
          "issuer_well_known": "http://cognito-mock.trustbloc.local:9229/local_5a9GzRvB/.well-known/openid-configuration",
          "scopes_supported": [
            "openid",
            "profile"
          ],
          "grant_types_supported": [
            "authorization_code",
            "urn:ietf:params:oauth:grant-type:pre-authorized_code"
          ],
          "response_types_supported": [
            "code"
          ],
          "token_endpoint_auth_methods_supported": [
            "none"
          ],
          "enable_dynamic_client_registration": true,
          "wallet_initiated_auth_flow_supported": true,
          "pre-authorized_grant_anonymous_access_supported": true,
          "claims_endpoint": "https://mock-login-consent.example.com:8099/claim-data?credentialType=PermanentResidentCard"
        },
        "credentialTemplates": [
          {
            "contexts": [
              "https://www.w3.org/ns/credentials/v2",
              "https://w3id.org/citizenship/mod/v2"
            ],
            "type": "PermanentResidentCard",
            "id": "permanentResidentCardTemplateID",
            "issuer": "did:orb:i_myprofile_ud_es256k_jwt_vcdm2",
            "checks": {
              "strict": false
            }
          }
        ],
        "credentialMetadata": {
          "display": [],
          "credential_configurations_supported": {
            "PermanentResidentCardIdentifier": {
              "format": "jwt_vc_json",
              "display": [
                {
                  "name": "Permanent Resident Card",
                  "locale": "en-US",
                  "logo": {
                    "uri": "https://example.com/public/logo.png",
                    "alt_text": "a square logo"
                  },
                  "background_color": "#12107c",
                  "text_color": "#FFFFFF"
                }
              ],
              "credential_definition": {
                "credentialSubject": {
                  "displayName": {
                    "display": [
                      {
                        "name": "Employee",
                        "locale": "en-US"
                      }
                    ]
                  },
                  "givenName": {
                    "display": [
                      {
                        "name": "Given Name",
                        "locale": "en-US"
                      }
                    ]
                  },
                  "jobTitle": {
                    "display": [
                      {
                        "name": "Job Title",
                        "locale": "en-US"
                      }
                    ]
                  },
                  "surname": {
                    "display": [
                      {
                        "name": "Surname",
                        "locale": "en-US"
                      }
                    ]
                  },
                  "preferredLanguage": {
                    "display": [
                      {
                        "name": "Preferred Language",
                        "locale": "en-US"
                      }
                    ]
                  },
                  "mail": {
                    "display": [
                      {
                        "name": "Mail",
                        "locale": "en-US"
                      }
                    ]
                  },
                  "photo": {
                    "display": [
                      {
                        "name": "Photo"
                      }
                    ]
                  }
                },
                "type": [
                  "VerifiableCredential",
                  "PermanentResidentCard"
                ]
              }
            }
          }
        }
      },
      "createDID": true
    },
    {
      "issuer": {
        "id": "i_myprofile_ud_es256k_jwt",
        "version": "v1.0",
        "groupID": "group_i_myprofile_ud_es256k_jwt",
        "name": "i_myprofile_ud_es256k_jwt",
        "organizationID": "00000000-0000-0000-0000-000000000001",
        "url": "http://vc-rest-echo.trustbloc.local:8075",
        "webHook": "http://vcs.webhook.example.com:8180",
        "active": true,
        "vcConfig": {
          "refreshServiceEnabled": false,
          "signingAlgorithm": "ES256K",
          "signatureRepresentation": 1,
          "keyType": "ECDSASecp256k1DER",
          "format": "jwt",
          "didMethod": "ion",
          "status": {
            "type": "RevocationList2020Status"
          }
        },
        "oidcConfig": {
          "client_id": "7d4u50e7w6nfq8tfayhzplgjf",
          "client_secret_handle": "282ks4fkuqfosus5k0x30abnv",
          "redirect_uri": "https://api-gateway.trustbloc.local:5566/oidc/redirect",
          "issuer_well_known": "http://cognito-mock.trustbloc.local:9229/local_5a9GzRvB/.well-known/openid-configuration",
          "scopes_supported": [
            "openid",
            "profile"
          ],
          "grant_types_supported": [
            "authorization_code",
            "urn:ietf:params:oauth:grant-type:pre-authorized_code"
          ],
          "response_types_supported": [
            "code"
          ],
          "token_endpoint_auth_methods_supported": [
            "none"
          ],
          "enable_dynamic_client_registration": true,
          "wallet_initiated_auth_flow_supported": true,
          "pre-authorized_grant_anonymous_access_supported": true,
          "claims_endpoint": "https://mock-login-consent.example.com:8099/claim-data?credentialType=PermanentResidentCard"
        },
        "credentialTemplates": [
          {
            "contexts": [
              "https://www.w3.org/2018/credentials/v1",
              "https://w3id.org/citizenship/v1"
            ],
            "type": "PermanentResidentCard",
            "id": "permanentResidentCardTemplateID",
            "issuer": "did:orb:i_myprofile_ud_es256k_jwt",
            "checks": {
              "strict": false
            }
          },
          {
            "contexts": [
              "https://www.w3.org/2018/credentials/v1",
              "https://www.w3.org/2018/credentials/examples/v1"
            ],
            "type": "VerifiedEmployee",
            "id": "templateID",
            "issuer": "did:orb:i_myprofile_ud_es256k_jwt",
            "checks": {
              "strict": false
            }
          },
          {
            "contexts": [
              "https://www.w3.org/2018/credentials/v1",
              "https://www.w3.org/2018/credentials/examples/v1"
            ],
            "type": "UniversityDegreeCredential",
            "id": "universityDegreeTemplateID",
            "issuer": "did:orb:i_myprofile_ud_es256k_jwt",
            "checks": {
              "strict": false
            }
          },
          {
            "contexts": [
              "https://www.w3.org/2018/credentials/v1",
              "https://trustbloc.github.io/context/vc/examples-crude-product-v1.jsonld"
            ],
            "type": "CrudeProductCredential",
            "id": "crudeProductCredentialTemplateID",
            "issuer": "did:orb:i_myprofile_ud_es256k_jwt",
            "checks": {
              "strict": false
            }
          }
        ],
        "credentialMetadata": {
          "display": [],
          "credential_configurations_supported": {
            "VerifiedEmployeeIdentifier": {
              "format": "jwt_vc_json",
              "display": [
                {
                  "name": "Verified Employee",
                  "locale": "en-US",
                  "logo": {
                    "uri": "https://example.com/public/logo.png",
                    "alt_text": "a square logo of a employee verification"
                  },
                  "background_color": "#12107c",
                  "text_color": "#FFFFFF"
                }
              ],
              "credential_definition": {
                "credentialSubject": {
                  "displayName": {
                    "display": [
                      {
                        "name": "Employee",
                        "locale": "en-US"
                      }
                    ]
                  },
                  "givenName": {
                    "display": [
                      {
                        "name": "Given Name",
                        "locale": "en-US"
                      }
                    ]
                  },
                  "jobTitle": {
                    "display": [
                      {
                        "name": "Job Title",
                        "locale": "en-US"
                      }
                    ]
                  },
                  "surname": {
                    "display": [
                      {
                        "name": "Surname",
                        "locale": "en-US"
                      }
                    ]
                  },
                  "preferredLanguage": {
                    "display": [
                      {
                        "name": "Preferred Language",
                        "locale": "en-US"
                      }
                    ]
                  },
                  "mail": {
                    "display": [
                      {
                        "name": "Mail",
                        "locale": "en-US"
                      }
                    ]
                  },
                  "photo": {
                    "display": [
                      {
                        "name": "Photo"
                      }
                    ]
                  }
                },
                "type": [
                  "VerifiableCredential",
                  "PermanentResidentCard"
                ]
              }
            },
            "CrudeProductCredentialIdentifier": {
              "format": "jwt_vc_json",
              "scope": "CrudeProductCredential_001",
              "credential_definition": {
                "type": [
                  "VerifiableCredential",
                  "CrudeProductCredential"
                ],
                "credentialSubject": {}
              },
              "display": []
            }
          }
        }
      },
      "createDID": true
    },
    {
      "issuer": {
        "id": "i_myprofile_ud_es256k_jwt_vcdm2",
        "version": "v1.0",
        "groupID": "group_i_myprofile_ud_es256k_jwt_vcdm2",
        "name": "i_myprofile_ud_es256k_jwt v2.0",
        "organizationID": "00000000-0000-0000-0000-000000000001",
        "url": "http://vc-rest-echo.trustbloc.local:8075",
        "webHook": "http://vcs.webhook.example.com:8180",
        "active": true,
        "vcConfig": {
          "model": "w3c-vc-2.0",
          "refreshServiceEnabled": false,
          "signingAlgorithm": "ES256K",
          "signatureRepresentation": 1,
          "keyType": "ECDSASecp256k1DER",
          "format": "jwt",
          "didMethod": "ion",
          "status": {
            "type": "BitstringStatusListEntry"
          }
        },
        "oidcConfig": {
          "client_id": "7d4u50e7w6nfq8tfayhzplgjf",
          "client_secret_handle": "282ks4fkuqfosus5k0x30abnv",
          "redirect_uri": "https://api-gateway.trustbloc.local:5566/oidc/redirect",
          "issuer_well_known": "http://cognito-mock.trustbloc.local:9229/local_5a9GzRvB/.well-known/openid-configuration",
          "scopes_supported": [
            "openid",
            "profile"
          ],
          "grant_types_supported": [
            "authorization_code",
            "urn:ietf:params:oauth:grant-type:pre-authorized_code"
          ],
          "response_types_supported": [
            "code"
          ],
          "token_endpoint_auth_methods_supported": [
            "none"
          ],
          "enable_dynamic_client_registration": true,
          "wallet_initiated_auth_flow_supported": true,
          "pre-authorized_grant_anonymous_access_supported": true,
          "claims_endpoint": "https://mock-login-consent.example.com:8099/claim-data?credentialType=PermanentResidentCard"
        },
        "credentialTemplates": [
          {
            "contexts": [
              "https://www.w3.org/ns/credentials/v2",
              "https://w3id.org/citizenship/mod/v2"
            ],
            "type": "PermanentResidentCard",
            "id": "permanentResidentCardTemplateID",
            "issuer": "did:orb:i_myprofile_ud_es256k_jwt_vcdm2",
            "checks": {
              "strict": true
            }
          },
          {
            "contexts": [
              "https://www.w3.org/ns/credentials/v2",
              "https://www.w3.org/ns/credentials/examples/v2"
            ],
            "type": "VerifiedEmployee",
            "id": "templateID",
            "issuer": "did:orb:i_myprofile_ud_es256k_jwt_vcdm2",
            "checks": {
              "strict": true
            }
          },
          {
            "contexts": [
              "https://www.w3.org/ns/credentials/v2",
              "https://www.w3.org/ns/credentials/examples/v2"
            ],
            "type": "UniversityDegreeCredential",
            "id": "universityDegreeTemplateID",
            "issuer": "did:orb:i_myprofile_ud_es256k_jwt_vcdm2",
            "checks": {
              "strict": true
            }
          },
          {
            "contexts": [
              "https://www.w3.org/ns/credentials/v2",
              "https://trustbloc.github.io/context/vc/examples-crude-product-v2.jsonld"
            ],
            "type": "CrudeProductCredential",
            "id": "crudeProductCredentialTemplateID",
            "issuer": "did:orb:i_myprofile_ud_es256k_jwt_vcdm2",
            "checks": {
              "strict": true
            }
          }
        ],
        "credentialMetadata": {
          "display": [],
          "credential_configurations_supported": {
            "VerifiedEmployeeIdentifier": {
              "format": "jwt_vc_json",
              "display": [
                {
                  "name": "Verified Employee",
                  "locale": "en-US",
                  "logo": {
                    "uri": "https://example.com/public/logo.png",
                    "alt_text": "a square logo of a employee verification"
                  },
                  "background_color": "#12107c",
                  "text_color": "#FFFFFF"
                }
              ],
              "credential_definition": {
                "credentialSubject": {
                  "displayName": {
                    "display": [
                      {
                        "name": "Employee",
                        "locale": "en-US"
                      }
                    ]
                  },
                  "givenName": {
                    "display": [
                      {
                        "name": "Given Name",
                        "locale": "en-US"
                      }
                    ]
                  },
                  "jobTitle": {
                    "display": [
                      {
                        "name": "Job Title",
                        "locale": "en-US"
                      }
                    ]
                  },
                  "surname": {
                    "display": [
                      {
                        "name": "Surname",
                        "locale": "en-US"
                      }
                    ]
                  },
                  "preferredLanguage": {
                    "display": [
                      {
                        "name": "Preferred Language",
                        "locale": "en-US"
                      }
                    ]
                  },
                  "mail": {
                    "display": [
                      {
                        "name": "Mail",
                        "locale": "en-US"
                      }
                    ]
                  },
                  "photo": {
                    "display": [
                      {
                        "name": "Photo"
                      }
                    ]
                  }
                },
                "type": [
                  "VerifiableCredential",
                  "PermanentResidentCard"
                ]
              }
            },
            "CrudeProductCredentialIdentifier": {
              "format": "jwt_vc_json",
              "scope": "CrudeProductCredential_001",
              "credential_definition": {
                "type": [
                  "VerifiableCredential",
                  "CrudeProductCredential"
                ],
                "credentialSubject": {}
              },
              "display": []
            }
          }
        }
      },
      "createDID": true
    },
    {
      "issuer": {
        "id": "awesome_cwt",
        "version": "v1.0",
        "groupID": "group_awesome_cwt",
        "name": "awesome_cwt",
        "organizationID": "00000000-0000-0000-0000-000000000001",
        "url": "http://vc-rest-echo.trustbloc.local:8075",
        "webHook": "http://vcs.webhook.example.com:8180",
        "active": true,
        "vcConfig": {
          "refreshServiceEnabled": false,
          "signingAlgorithm": "ES256K",
          "signatureRepresentation": 1,
          "keyType": "RSARS256",
          "format": "cwt",
          "didMethod": "ion",
          "status": {
            "type": "RevocationList2020Status"
          }
        },
        "oidcConfig": {
          "client_id": "7d4u50e7w6nfq8tfayhzplgjf",
          "client_secret_handle": "282ks4fkuqfosus5k0x30abnv",
          "redirect_uri": "https://api-gateway.trustbloc.local:5566/oidc/redirect",
          "issuer_well_known": "http://cognito-mock.trustbloc.local:9229/local_5a9GzRvB/.well-known/openid-configuration",
          "scopes_supported": [
            "openid",
            "profile"
          ],
          "grant_types_supported": [
            "authorization_code",
            "urn:ietf:params:oauth:grant-type:pre-authorized_code"
          ],
          "response_types_supported": [
            "code"
          ],
          "token_endpoint_auth_methods_supported": [
            "none"
          ],
          "enable_dynamic_client_registration": true,
          "wallet_initiated_auth_flow_supported": true,
          "pre-authorized_grant_anonymous_access_supported": true,
          "claims_endpoint": "https://mock-login-consent.example.com:8099/claim-data?credentialType=PermanentResidentCard"
        },
        "credentialTemplates": [
          {
            "contexts": [
              "https://www.w3.org/2018/credentials/v1",
              "https://w3id.org/citizenship/v1"
            ],
            "type": "PermanentResidentCard",
            "id": "permanentResidentCardTemplateID",
            "issuer": "did:orb:i_myprofile_ud_es256k_jwt",
            "checks": {
              "strict": false
            }
          },
          {
            "contexts": [
              "https://www.w3.org/2018/credentials/v1",
              "https://www.w3.org/2018/credentials/examples/v1"
            ],
            "type": "VerifiedEmployee",
            "id": "templateID",
            "issuer": "did:orb:i_myprofile_ud_es256k_jwt",
            "checks": {
              "strict": false
            }
          },
          {
            "contexts": [
              "https://www.w3.org/2018/credentials/v1",
              "https://www.w3.org/2018/credentials/examples/v1"
            ],
            "type": "UniversityDegreeCredential",
            "id": "universityDegreeTemplateID",
            "issuer": "did:orb:i_myprofile_ud_es256k_jwt",
            "checks": {
              "strict": false
            }
          },
          {
            "contexts": [
              "https://www.w3.org/2018/credentials/v1",
              "https://trustbloc.github.io/context/vc/examples-crude-product-v1.jsonld"
            ],
            "type": "CrudeProductCredential",
            "id": "crudeProductCredentialTemplateID",
            "issuer": "did:orb:i_myprofile_ud_es256k_jwt",
            "checks": {
              "strict": false
            }
          }
        ],
        "credentialMetadata": {
          "display": [],
          "credential_configurations_supported": {
            "VerifiedEmployeeIdentifier": {
              "format": "cwt_vc-ld",
              "display": [
                {
                  "name": "Verified Employee",
                  "locale": "en-US",
                  "logo": {
                    "uri": "https://example.com/public/logo.png",
                    "alt_text": "a square logo of a employee verification"
                  },
                  "background_color": "#12107c",
                  "text_color": "#FFFFFF"
                }
              ],
              "credential_definition": {
                "credentialSubject": {
                  "displayName": {
                    "display": [
                      {
                        "name": "Employee",
                        "locale": "en-US"
                      }
                    ]
                  },
                  "givenName": {
                    "display": [
                      {
                        "name": "Given Name",
                        "locale": "en-US"
                      }
                    ]
                  },
                  "jobTitle": {
                    "display": [
                      {
                        "name": "Job Title",
                        "locale": "en-US"
                      }
                    ]
                  },
                  "surname": {
                    "display": [
                      {
                        "name": "Surname",
                        "locale": "en-US"
                      }
                    ]
                  },
                  "preferredLanguage": {
                    "display": [
                      {
                        "name": "Preferred Language",
                        "locale": "en-US"
                      }
                    ]
                  },
                  "mail": {
                    "display": [
                      {
                        "name": "Mail",
                        "locale": "en-US"
                      }
                    ]
                  },
                  "photo": {
                    "display": [
                      {
                        "name": "Photo"
                      }
                    ]
                  }
                },
                "type": [
                  "VerifiableCredential",
                  "PermanentResidentCard"
                ]
              }
            },
            "CrudeProductCredentialIdentifier": {
              "format": "cwt_vc-ld",
              "scope": "CrudeProductCredential_001",
              "credential_definition": {
                "type": [
                  "VerifiableCredential",
                  "CrudeProductCredential"
                ],
                "credentialSubject": {}
              },
              "display": []
            }
          }
        }
      },
      "createDID": true
    },
    {
      "issuer": {
        "id": "awesome_cwt_vcdm2",
        "version": "v1.0",
        "groupID": "group_awesome_cwt_vcdm2",
        "name": "Awesome CWT VC Data Model 2.0",
        "organizationID": "00000000-0000-0000-0000-000000000001",
        "url": "http://vc-rest-echo.trustbloc.local:8075",
        "webHook": "http://vcs.webhook.example.com:8180",
        "active": true,
        "vcConfig": {
          "model": "w3c-vc-2.0",
          "refreshServiceEnabled": false,
          "signingAlgorithm": "ES256K",
          "signatureRepresentation": 1,
<<<<<<< HEAD
          "keyType": "ECDSASecp256k1DER",
          "format": "jwt",
          "didMethod": "ion",
          "status": {
            "type": "RevocationList2020Status"
          },
          "sdjwt": {
            "enable": true,
            "hashAlg": 6
          }
        }
      },
      "createDID": true
    },
    {
      "issuer": {
        "id": "i_myprofile_ud_p256",
        "version": "v1.0",
        "groupID": "group_i_myprofile_ud_p256",
        "name": "i_myprofile_ud_p256",
        "organizationID": "00000000-0000-0000-0000-000000000001",
        "url": "http://vc-rest-echo.trustbloc.local:8075",
        "webHook": "http://vcs.webhook.example.com:8180",
        "active": true,
        "vcConfig": {
          "refreshServiceEnabled": false,
          "signingAlgorithm": "JsonWebSignature2020",
          "signatureRepresentation": 1,
          "keyType": "ECDSAP256DER",
          "format": "ldp",
          "didMethod": "ion",
          "status": {
            "type": "RevocationList2020Status"
          }
        }
      },
      "createDID": true
    },
    {
      "issuer": {
        "id": "vc-data-model-test-suite-issuer",
        "version": "v1.0",
        "groupID": "vc-data-model-test-suite-issuer",
        "name": "vc-data-model-test-suite-issuer",
        "organizationID": "00000000-0000-0000-0000-000000000001",
        "url": "http://vc-rest-echo.trustbloc.local:8075",
        "webHook": "http://vcs.webhook.example.com:8180",
        "active": true,
        "vcConfig": {
          "model": "w3c-vc-2.0",
          "refreshServiceEnabled": false,
          "signingAlgorithm": "Ed25519Signature2018",
          "signatureRepresentation": 0,
          "keyType": "ED25519",
          "format": "ldp",
          "didMethod": "ion",
          "status": {
            "type": "StatusList2021Entry"
          }
        }
      },
      "createDID": true
    },
    {
      "issuer": {
        "id": "i_myprofile_prc_P256k1",
        "version": "v1.0",
        "groupID": "group_i_myprofile_prc_P256k1",
        "name": "i_myprofile_prc_P256k1",
        "organizationID": "00000000-0000-0000-0000-000000000001",
        "url": "http://vc-rest-echo.trustbloc.local:8075",
        "webHook": "http://vcs.webhook.example.com:8180",
        "active": true,
        "vcConfig": {
          "refreshServiceEnabled": false,
          "signingAlgorithm": "JsonWebSignature2020",
          "signatureRepresentation": 1,
          "keyType": "ECDSASecp256k1DER",
          "format": "ldp",
=======
          "keyType": "RSARS256",
          "format": "cwt",
>>>>>>> 4e96c461
          "didMethod": "ion",
          "status": {
            "type": "BitstringStatusListEntry"
          }
        },
        "oidcConfig": {
          "client_id": "7d4u50e7w6nfq8tfayhzplgjf",
          "client_secret_handle": "282ks4fkuqfosus5k0x30abnv",
          "redirect_uri": "https://api-gateway.trustbloc.local:5566/oidc/redirect",
          "issuer_well_known": "http://cognito-mock.trustbloc.local:9229/local_5a9GzRvB/.well-known/openid-configuration",
          "scopes_supported": [
            "openid",
            "profile"
          ],
          "grant_types_supported": [
            "authorization_code",
            "urn:ietf:params:oauth:grant-type:pre-authorized_code"
          ],
          "response_types_supported": [
            "code"
          ],
          "token_endpoint_auth_methods_supported": [
            "none"
          ],
          "enable_dynamic_client_registration": true,
          "wallet_initiated_auth_flow_supported": true,
          "pre-authorized_grant_anonymous_access_supported": true,
          "claims_endpoint": "https://mock-login-consent.example.com:8099/claim-data?credentialType=PermanentResidentCard"
        },
        "credentialTemplates": [
          {
            "contexts": [
              "https://www.w3.org/ns/credentials/v2",
              "https://w3id.org/citizenship/mod/v2"
            ],
            "type": "PermanentResidentCard",
            "id": "permanentResidentCardTemplateID",
            "issuer": "did:orb:awesome_cwt_vcdm2",
            "checks": {
              "strict": false
            }
          },
          {
            "contexts": [
              "https://www.w3.org/ns/credentials/v2",
              "https://www.w3.org/ns/credentials/examples/v2"
            ],
            "type": "VerifiedEmployee",
            "id": "templateID",
            "issuer": "did:orb:awesome_cwt_vcdm2",
            "checks": {
              "strict": false
            }
          },
          {
            "contexts": [
              "https://www.w3.org/ns/credentials/v2",
              "https://www.w3.org/ns/credentials/examples/v2"
            ],
            "type": "UniversityDegreeCredential",
            "id": "universityDegreeTemplateID",
            "issuer": "did:orb:awesome_cwt_vcdm2",
            "checks": {
              "strict": false
            }
          },
          {
            "contexts": [
              "https://www.w3.org/ns/credentials/v2",
              "https://trustbloc.github.io/context/vc/examples-crude-product-v2.jsonld"
            ],
            "type": "CrudeProductCredential",
            "id": "crudeProductCredentialTemplateID",
            "issuer": "did:orb:awesome_cwt_vcdm2",
            "checks": {
              "strict": false
            }
          }
        ],
        "credentialMetadata": {
          "display": [],
          "credential_configurations_supported": {
            "VerifiedEmployeeIdentifier": {
              "format": "cwt_vc-ld",
              "display": [
                {
                  "name": "Verified Employee",
                  "locale": "en-US",
                  "logo": {
                    "uri": "https://example.com/public/logo.png",
                    "alt_text": "a square logo of a employee verification"
                  },
                  "background_color": "#12107c",
                  "text_color": "#FFFFFF"
                }
              ],
              "credential_definition": {
                "credentialSubject": {
                  "displayName": {
                    "display": [
                      {
                        "name": "Employee",
                        "locale": "en-US"
                      }
                    ]
                  },
                  "givenName": {
                    "display": [
                      {
                        "name": "Given Name",
                        "locale": "en-US"
                      }
                    ]
                  },
                  "jobTitle": {
                    "display": [
                      {
                        "name": "Job Title",
                        "locale": "en-US"
                      }
                    ]
                  },
                  "surname": {
                    "display": [
                      {
                        "name": "Surname",
                        "locale": "en-US"
                      }
                    ]
                  },
                  "preferredLanguage": {
                    "display": [
                      {
                        "name": "Preferred Language",
                        "locale": "en-US"
                      }
                    ]
                  },
                  "mail": {
                    "display": [
                      {
                        "name": "Mail",
                        "locale": "en-US"
                      }
                    ]
                  },
                  "photo": {
                    "display": [
                      {
                        "name": "Photo"
                      }
                    ]
                  }
                },
                "type": [
                  "VerifiableCredential",
                  "PermanentResidentCard"
                ]
              }
            },
            "CrudeProductCredentialIdentifier": {
              "format": "cwt_vc-ld",
              "scope": "CrudeProductCredential_001",
              "credential_definition": {
                "type": [
                  "VerifiableCredential",
                  "CrudeProductCredential"
                ],
                "credentialSubject": {}
              },
              "display": []
            }
          }
        }
      },
      "createDID": true
    },
    {
      "issuer": {
        "id": "i_myprofile_ud_es256k_sdjwt",
        "version": "v1.0",
        "groupID": "group_i_myprofile_ud_es256k_sdjwt",
        "name": "i_myprofile_ud_es256k_sdjwt",
        "organizationID": "00000000-0000-0000-0000-000000000001",
        "url": "http://vc-rest-echo.trustbloc.local:8075",
        "webHook": "http://vcs.webhook.example.com:8180",
        "active": true,
        "vcConfig": {
          "refreshServiceEnabled": false,
          "signingAlgorithm": "ES256K",
          "signatureRepresentation": 1,
          "keyType": "ECDSASecp256k1DER",
          "format": "jwt",
          "didMethod": "ion",
          "status": {
            "type": "RevocationList2020Status"
          },
          "sdjwt": {
            "enable": true,
            "hashAlg": 6
          }
        }
      },
      "createDID": true
    },
    {
      "issuer": {
        "id": "i_myprofile_ud_p256",
        "version": "v1.0",
        "groupID": "group_i_myprofile_ud_p256",
        "name": "i_myprofile_ud_p256",
        "organizationID": "00000000-0000-0000-0000-000000000001",
        "url": "http://vc-rest-echo.trustbloc.local:8075",
        "webHook": "http://vcs.webhook.example.com:8180",
        "active": true,
        "vcConfig": {
          "refreshServiceEnabled": false,
          "signingAlgorithm": "JsonWebSignature2020",
          "signatureRepresentation": 1,
          "keyType": "ECDSAP256DER",
          "format": "ldp",
          "didMethod": "ion",
          "status": {
            "type": "RevocationList2020Status"
          }
        }
      },
      "createDID": true
    },
    {
      "issuer": {
        "id": "i_myprofile_prc_P256k1",
        "version": "v1.0",
        "groupID": "group_i_myprofile_prc_P256k1",
        "name": "i_myprofile_prc_P256k1",
        "organizationID": "00000000-0000-0000-0000-000000000001",
        "url": "http://vc-rest-echo.trustbloc.local:8075",
        "webHook": "http://vcs.webhook.example.com:8180",
        "active": true,
        "vcConfig": {
          "refreshServiceEnabled": false,
          "signingAlgorithm": "JsonWebSignature2020",
          "signatureRepresentation": 1,
          "keyType": "ECDSASecp256k1DER",
          "format": "ldp",
          "didMethod": "ion",
          "status": {
            "type": "StatusList2021Entry"
          }
        }
      },
      "createDID": true
    },
    {
      "issuer": {
        "id": "i_myprofile_prc_p256",
        "version": "v1.0",
        "groupID": "group_i_myprofile_prc_p256",
        "name": "i_myprofile_prc_p256",
        "organizationID": "00000000-0000-0000-0000-000000000001",
        "url": "http://vc-rest-echo.trustbloc.local:8075",
        "webHook": "http://vcs.webhook.example.com:8180",
        "active": true,
        "vcConfig": {
          "refreshServiceEnabled": false,
          "signingAlgorithm": "JsonWebSignature2020",
          "signatureRepresentation": 1,
          "keyType": "ECDSAP256DER",
          "format": "ldp",
          "didMethod": "ion",
          "status": {
            "type": "RevocationList2020Status"
          }
        }
      },
      "createDID": true
    },
    {
      "issuer": {
        "id": "i_myprofile_cp_p384",
        "version": "v1.0",
        "groupID": "group_i_myprofile_cp_p384",
        "name": "i_myprofile_cp_p384",
        "organizationID": "00000000-0000-0000-0000-000000000001",
        "url": "http://vc-rest-echo.trustbloc.local:8075",
        "webHook": "http://vcs.webhook.example.com:8180",
        "active": true,
        "vcConfig": {
          "refreshServiceEnabled": false,
          "signingAlgorithm": "JsonWebSignature2020",
          "signatureRepresentation": 1,
          "keyType": "ECDSAP384DER",
          "format": "ldp",
          "didMethod": "ion",
          "status": {
            "type": "StatusList2021Entry"
          }
        }
      },
      "createDID": true
    },
    {
      "issuer": {
        "id": "i_myprofile_cp_p256",
        "version": "v1.0",
        "groupID": "group_i_myprofile_cp_p256",
        "name": "i_myprofile_cp_p256",
        "organizationID": "00000000-0000-0000-0000-000000000001",
        "url": "http://vc-rest-echo.trustbloc.local:8075",
        "webHook": "http://vcs.webhook.example.com:8180",
        "active": true,
        "vcConfig": {
          "refreshServiceEnabled": false,
          "signingAlgorithm": "JsonWebSignature2020",
          "signatureRepresentation": 1,
          "keyType": "ECDSAP256DER",
          "format": "ldp",
          "didMethod": "ion",
          "status": {
            "type": "RevocationList2020Status"
          }
        }
      },
      "createDID": true
    },
    {
      "issuer": {
        "id": "i_myprofile_cmtr_p384",
        "version": "v1.0",
        "groupID": "group_i_myprofile_cmtr_p384",
        "name": "i_myprofile_cmtr_p384",
        "organizationID": "00000000-0000-0000-0000-000000000001",
        "url": "http://vc-rest-echo.trustbloc.local:8075",
        "webHook": "http://vcs.webhook.example.com:8180",
        "active": true,
        "vcConfig": {
          "refreshServiceEnabled": false,
          "signingAlgorithm": "JsonWebSignature2020",
          "signatureRepresentation": 1,
          "keyType": "ECDSAP384DER",
          "format": "ldp",
          "didMethod": "key",
          "status": {
            "type": "StatusList2021Entry"
          }
        }
      },
      "createDID": true
    },
    {
      "issuer": {
        "id": "i_myprofile_cmtr_p256_ldp",
        "version": "v1.0",
        "groupID": "group_i_myprofile_cmtr_p256_ldp",
        "name": "i_myprofile_cmtr_p256_ldp",
        "organizationID": "00000000-0000-0000-0000-000000000001",
        "url": "http://vc-rest-echo.trustbloc.local:8075",
        "webHook": "http://vcs.webhook.example.com:8180",
        "active": true,
        "vcConfig": {
          "refreshServiceEnabled": false,
          "signingAlgorithm": "JsonWebSignature2020",
          "signatureRepresentation": 1,
          "keyType": "ECDSAP256DER",
          "format": "ldp",
          "didMethod": "jwk",
          "status": {
            "type": "RevocationList2020Status"
          }
        },
        "oidcConfig": {
          "client_id": "7d4u50e7w6nfq8tfayhzplgjf",
          "client_secret_handle": "282ks4fkuqfosus5k0x30abnv",
          "redirect_uri": "https://api-gateway.trustbloc.local:5566/oidc/redirect",
          "issuer_well_known": "http://cognito-mock.trustbloc.local:9229/local_5a9GzRvB/.well-known/openid-configuration",
          "scopes_supported": [
            "openid",
            "profile"
          ],
          "grant_types_supported": [
            "authorization_code",
            "urn:ietf:params:oauth:grant-type:pre-authorized_code"
          ],
          "response_types_supported": [
            "code"
          ],
          "token_endpoint_auth_methods_supported": [
            "none"
          ],
          "enable_dynamic_client_registration": true,
          "pre-authorized_grant_anonymous_access_supported": true,
          "wallet_initiated_auth_flow_supported": true,
          "signed_credential_offer_supported": true,
          "signed_issuer_metadata_supported": true,
          "claims_endpoint": "https://mock-login-consent.example.com:8099/claim-data?credentialType=CrudeProductCredential"
        },
        "credentialTemplates": [
          {
            "contexts": [
              "https://www.w3.org/2018/credentials/v1",
              "https://trustbloc.github.io/context/vc/examples-crude-product-v1.jsonld"
            ],
            "type": "CrudeProductCredential",
            "id": "crudeProductCredentialTemplateID",
            "issuer": "did:jwk:i_myprofile_cmtr_p256_ldp",
            "checks": {
              "strict": true
            }
          },
          {
            "contexts": [
              "https://www.w3.org/2018/credentials/v1",
              "https://www.w3.org/2018/credentials/examples/v1"
            ],
            "type": "VerifiedEmployee",
            "id": "templateID",
            "issuer": "did:jwk:i_myprofile_cmtr_p256_ldp",
            "checks": {
              "strict": true
            }
          },
          {
            "contexts": [
              "https://www.w3.org/2018/credentials/v1",
              "https://www.w3.org/2018/credentials/examples/v1"
            ],
            "type": "UniversityDegreeCredential",
            "id": "universityDegreeTemplateID",
            "issuer": "did:jwk:i_myprofile_cmtr_p256_ldp",
            "checks": {
              "strict": true
            }
          },
          {
            "contexts": [
              "https://www.w3.org/2018/credentials/v1",
              "https://w3id.org/citizenship/v1"
            ],
            "type": "PermanentResidentCard",
            "id": "permanentResidentCardTemplateID",
            "issuer": "did:jwk:i_myprofile_cmtr_p256_ldp",
            "checks": {
              "strict": true
            }
          }
        ],
        "credentialMetadata": {
          "display": [],
          "credential_configurations_supported": {
            "VerifiedEmployeeIdentifier": {
              "format": "ldp_vc",
              "display": [
                {
                  "name": "Verified Employee",
                  "locale": "en-US",
                  "logo": {
                    "uri": "https://example.com/public/logo.png",
                    "alt_text": "a square logo of a employee verification"
                  },
                  "background_color": "#12107c",
                  "text_color": "#FFFFFF"
                }
              ],
              "credential_definition": {
                "credentialSubject": {
                  "displayName": {
                    "display": [
                      {
                        "name": "Employee",
                        "locale": "en-US"
                      }
                    ]
                  },
                  "givenName": {
                    "display": [
                      {
                        "name": "Given Name",
                        "locale": "en-US"
                      }
                    ]
                  },
                  "jobTitle": {
                    "display": [
                      {
                        "name": "Job Title",
                        "locale": "en-US"
                      }
                    ]
                  },
                  "surname": {
                    "display": [
                      {
                        "name": "Surname",
                        "locale": "en-US"
                      }
                    ]
                  },
                  "preferredLanguage": {
                    "display": [
                      {
                        "name": "Preferred Language",
                        "locale": "en-US"
                      }
                    ]
                  },
                  "mail": {
                    "display": [
                      {
                        "name": "Mail",
                        "locale": "en-US"
                      }
                    ]
                  },
                  "photo": {
                    "display": [
                      {
                        "name": "Photo"
                      }
                    ]
                  }
                },
                "type": [
                  "VerifiableCredential",
                  "CrudeProductCredential"
                ]
              }
            }
          }
        }
      },
      "createDID": true
    },
    {
      "issuer": {
        "id": "i_myprofile_cmtr_p256_ldp_v2",
        "version": "v1.0",
        "groupID": "group_i_myprofile_cmtr_p256_ldp_v2",
        "name": "i_myprofile_cmtr_p256_ldp_v2",
        "organizationID": "00000000-0000-0000-0000-000000000001",
        "url": "http://vc-rest-echo.trustbloc.local:8075",
        "webHook": "http://vcs.webhook.example.com:8180",
        "active": true,
        "vcConfig": {
          "model": "w3c-vc-2.0",
          "refreshServiceEnabled": false,
          "signingAlgorithm": "JsonWebSignature2020",
          "signatureRepresentation": 1,
          "keyType": "ECDSAP256DER",
          "format": "ldp",
          "didMethod": "jwk",
          "status": {
            "type": "BitstringStatusListEntry"
          }
        },
        "oidcConfig": {
          "client_id": "7d4u50e7w6nfq8tfayhzplgjf",
          "client_secret_handle": "282ks4fkuqfosus5k0x30abnv",
          "redirect_uri": "https://api-gateway.trustbloc.local:5566/oidc/redirect",
          "issuer_well_known": "http://cognito-mock.trustbloc.local:9229/local_5a9GzRvB/.well-known/openid-configuration",
          "scopes_supported": [
            "openid",
            "profile"
          ],
          "grant_types_supported": [
            "authorization_code",
            "urn:ietf:params:oauth:grant-type:pre-authorized_code"
          ],
          "response_types_supported": [
            "code"
          ],
          "token_endpoint_auth_methods_supported": [
            "none"
          ],
          "enable_dynamic_client_registration": true,
          "pre-authorized_grant_anonymous_access_supported": true,
          "wallet_initiated_auth_flow_supported": true,
          "signed_credential_offer_supported": true,
          "signed_issuer_metadata_supported": true,
          "claims_endpoint": "https://mock-login-consent.example.com:8099/claim-data?credentialType=CrudeProductCredential"
        },
        "credentialTemplates": [
          {
            "contexts": [
              "https://www.w3.org/ns/credentials/v2",
              "https://trustbloc.github.io/context/vc/examples-crude-product-v2.jsonld"
            ],
            "type": "CrudeProductCredential",
            "id": "crudeProductCredentialTemplateID",
            "issuer": "did:jwk:i_myprofile_cmtr_p256_ldp_v2",
            "checks": {
              "strict": true
            }
          }
        ],
        "credentialMetadata": {
          "display": [],
          "credential_configurations_supported": {
            "VerifiedEmployeeIdentifier": {
              "format": "ldp_vc",
              "display": [
                {
                  "name": "Verified Employee",
                  "locale": "en-US",
                  "logo": {
                    "uri": "https://example.com/public/logo.png",
                    "alt_text": "a square logo of a employee verification"
                  },
                  "background_color": "#12107c",
                  "text_color": "#FFFFFF"
                }
              ],
              "credential_definition": {
                "credentialSubject": {
                  "displayName": {
                    "display": [
                      {
                        "name": "Employee",
                        "locale": "en-US"
                      }
                    ]
                  },
                  "givenName": {
                    "display": [
                      {
                        "name": "Given Name",
                        "locale": "en-US"
                      }
                    ]
                  },
                  "jobTitle": {
                    "display": [
                      {
                        "name": "Job Title",
                        "locale": "en-US"
                      }
                    ]
                  },
                  "surname": {
                    "display": [
                      {
                        "name": "Surname",
                        "locale": "en-US"
                      }
                    ]
                  },
                  "preferredLanguage": {
                    "display": [
                      {
                        "name": "Preferred Language",
                        "locale": "en-US"
                      }
                    ]
                  },
                  "mail": {
                    "display": [
                      {
                        "name": "Mail",
                        "locale": "en-US"
                      }
                    ]
                  },
                  "photo": {
                    "display": [
                      {
                        "name": "Photo"
                      }
                    ]
                  }
                },
                "type": [
                  "VerifiableCredential",
                  "CrudeProductCredential"
                ]
              }
            }
          }
        }
      },
      "createDID": true
    },
    {
      "issuer": {
        "id": "bank_issuer",
        "version": "v1.0",
        "groupID": "group_bank_issuer",
        "name": "Bank Issuer",
        "organizationID": "00000000-0000-0000-0000-000000000001",
        "url": "http://vc-rest-echo.trustbloc.local:8075",
        "webHook": "http://vcs.webhook.example.com:8180",
        "active": true,
        "vcConfig": {
          "model": "w3c-vc-1.1",
          "refreshServiceEnabled": true,
          "signingAlgorithm": "JsonWebSignature2020",
          "signatureRepresentation": 0,
          "keyType": "ECDSASecp256k1DER",
          "format": "jwt",
          "didMethod": "ion",
          "status": {
            "type": "StatusList2021Entry"
          },
          "sdjwt": {
            "enable": true,
            "hashAlg": 6
          }
        },
        "oidcConfig": {
          "client_id": "7d4u50e7w6nfq8tfayhzplgjf",
          "client_secret_handle": "282ks4fkuqfosus5k0x30abnv",
          "issuer_well_known": "http://cognito-mock.trustbloc.local:9229/local_5a9GzRvB/.well-known/openid-configuration",
          "scopes_supported": [
            "openid",
            "profile",
            "VerifiedEmployeeCredential_001",
            "UniversityDegreeCredential_001",
            "CrudeProductCredential_001"
          ],
          "grant_types_supported": [
            "authorization_code",
            "urn:ietf:params:oauth:grant-type:pre-authorized_code"
          ],
          "response_types_supported": [
            "code"
          ],
          "token_endpoint_auth_methods_supported": [
            "none"
          ],
          "enable_dynamic_client_registration": true,
          "enable_discoverable_client_id_scheme": true,
          "pre-authorized_grant_anonymous_access_supported": true,
          "wallet_initiated_auth_flow_supported": true,
          "claims_endpoint": "https://mock-login-consent.example.com:8099/claim-data?credentialType=UniversityDegreeCredential"
        },
        "credentialTemplates": [
          {
            "contexts": [
              "https://www.w3.org/2018/credentials/v1",
              "https://www.w3.org/2018/credentials/examples/v1"
            ],
            "jsonSchema": "{\"$id\":\"https://trustbloc.com/universitydegree.schema.json\",\"$schema\":\"https://json-schema.org/draft/2020-12/schema\",\"title\":\"UniversityDegreeCredential\",\"type\":\"object\",\"properties\":{\"name\":{\"type\":\"string\"},\"spouse\":{\"type\":\"string\"},\"degree\":{\"type\":\"object\",\"description\":\"Describes the degree.\",\"properties\":{\"type\":{\"type\":\"string\"},\"degree\":{\"type\":\"string\"}},\"required\":[\"type\",\"degree\"]}},\"required\":[\"name\",\"spouse\",\"degree\"]}",
            "type": "UniversityDegreeCredential",
            "id": "universityDegreeTemplateID",
            "issuer": "did:orb:bank_issuer",
            "checks": {
              "strict": true
            }
          },
          {
            "contexts": [
              "https://www.w3.org/2018/credentials/v1",
              "https://www.w3.org/2018/credentials/examples/v1"
            ],
            "type": "VerifiedEmployee",
            "id": "templateID",
            "issuer": "did:orb:bank_issuer",
            "checks": {
              "strict": true
            }
          },
          {
            "contexts": [
              "https://www.w3.org/2018/credentials/v1",
              "https://w3id.org/citizenship/v1"
            ],
            "type": "PermanentResidentCard",
            "id": "permanentResidentCardTemplateID",
            "issuer": "did:orb:bank_issuer",
            "checks": {
              "strict": true
            }
          },
          {
            "contexts": [
              "https://www.w3.org/2018/credentials/v1",
              "https://trustbloc.github.io/context/vc/examples-crude-product-v1.jsonld"
            ],
            "type": "CrudeProductCredential",
            "id": "crudeProductCredentialTemplateID",
            "issuer": "did:orb:bank_issuer",
            "checks": {
              "strict": true
            }
          }
        ],
        "credentialMetadata": {
          "display": [],
          "credential_configurations_supported": {
            "VerifiedEmployeeIdentifier": {
              "format": "jwt_vc_json-ld",
              "scope": "VerifiedEmployeeCredential_001",
              "credential_definition": {
                "type": [
                  "VerifiableCredential",
                  "VerifiedEmployee"
                ],
                "credentialSubject": {
                  "displayName": {
                    "display": [
                      {
                        "name": "Employee",
                        "locale": "en-US"
                      }
                    ]
                  },
                  "givenName": {
                    "display": [
                      {
                        "name": "Given Name",
                        "locale": "en-US"
                      }
                    ]
                  },
                  "jobTitle": {
                    "display": [
                      {
                        "name": "Job Title",
                        "locale": "en-US"
                      }
                    ]
                  },
                  "surname": {
                    "display": [
                      {
                        "name": "Surname",
                        "locale": "en-US"
                      }
                    ]
                  },
                  "preferredLanguage": {
                    "display": [
                      {
                        "name": "Preferred Language",
                        "locale": "en-US"
                      }
                    ]
                  },
                  "mail": {
                    "display": [
                      {
                        "name": "Mail",
                        "locale": "en-US"
                      }
                    ]
                  },
                  "photo": {
                    "display": [
                      {
                        "name": "Photo"
                      }
                    ]
                  }
                }
              },
              "display": [
                {
                  "name": "Verified Employee",
                  "locale": "en-US",
                  "logo": {
                    "uri": "https://example.com/public/logo.png",
                    "alt_text": "a square logo of a employee verification"
                  },
                  "background_color": "#12107c",
                  "text_color": "#FFFFFF"
                }
              ]
            },
            "UniversityDegreeCredentialIdentifier": {
              "format": "jwt_vc_json-ld",
              "scope": "UniversityDegreeCredential_001",
              "credential_definition": {
                "type": [
                  "VerifiableCredential",
                  "UniversityDegreeCredential"
                ],
                "credentialSubject": {}
              },
              "display": []
            },
            "CrudeProductCredentialIdentifier": {
              "format": "jwt_vc_json-ld",
              "scope": "CrudeProductCredential_001",
              "credential_definition": {
                "type": [
                  "VerifiableCredential",
                  "CrudeProductCredential"
                ],
                "credentialSubject": {}
              },
              "display": []
            }
          }
        }
      },
      "createDID": true
    },
    {
      "issuer": {
        "id": "bank_issuer_vcdm2",
        "version": "v1.0",
        "groupID": "group_bank_issuer_vcdm2",
        "name": "Bank Issuer 2.0",
        "organizationID": "00000000-0000-0000-0000-000000000001",
        "url": "http://vc-rest-echo.trustbloc.local:8075",
        "webHook": "http://vcs.webhook.example.com:8180",
        "active": true,
        "vcConfig": {
          "model": "w3c-vc-2.0",
          "refreshServiceEnabled": false,
          "signingAlgorithm": "JsonWebSignature2020",
          "signatureRepresentation": 0,
          "keyType": "ECDSASecp256k1DER",
          "format": "jwt",
          "didMethod": "ion",
          "status": {
            "type": "BitstringStatusListEntry"
          },
          "sdjwt": {
            "enable": true,
            "hashAlg": 6
          }
        },
        "oidcConfig": {
          "client_id": "7d4u50e7w6nfq8tfayhzplgjf",
          "client_secret_handle": "282ks4fkuqfosus5k0x30abnv",
          "issuer_well_known": "http://cognito-mock.trustbloc.local:9229/local_5a9GzRvB/.well-known/openid-configuration",
          "scopes_supported": [
            "openid",
            "profile",
            "VerifiedEmployeeCredential_001",
            "UniversityDegreeCredential_001",
            "CrudeProductCredential_001"
          ],
          "grant_types_supported": [
            "authorization_code",
            "urn:ietf:params:oauth:grant-type:pre-authorized_code"
          ],
          "response_types_supported": [
            "code"
          ],
          "token_endpoint_auth_methods_supported": [
            "none"
          ],
          "enable_dynamic_client_registration": true,
          "enable_discoverable_client_id_scheme": true,
          "pre-authorized_grant_anonymous_access_supported": true,
          "wallet_initiated_auth_flow_supported": true,
          "claims_endpoint": "https://mock-login-consent.example.com:8099/claim-data?credentialType=UniversityDegreeCredential"
        },
        "credentialTemplates": [
          {
            "contexts": [
              "https://www.w3.org/ns/credentials/v2",
              "https://www.w3.org/ns/credentials/examples/v2"
            ],
            "jsonSchema": "{\"$id\":\"https://trustbloc.com/universitydegree.schema.json\",\"$schema\":\"https://json-schema.org/draft/2020-12/schema\",\"title\":\"UniversityDegreeCredential\",\"type\":\"object\",\"properties\":{\"name\":{\"type\":\"string\"},\"spouse\":{\"type\":\"string\"},\"degree\":{\"type\":\"object\",\"description\":\"Describes the degree.\",\"properties\":{\"type\":{\"type\":\"string\"},\"degree\":{\"type\":\"string\"}},\"required\":[\"type\",\"degree\"]}},\"required\":[\"name\",\"spouse\",\"degree\"]}",
            "type": "UniversityDegreeCredential",
            "id": "universityDegreeTemplateID",
            "issuer": "did:orb:bank_issuer_vcdm2",
            "checks": {
              "strict": true
            }
          },
          {
            "contexts": [
              "https://www.w3.org/ns/credentials/v2",
              "https://w3id.org/citizenship/v1"
            ],
            "type": "PermanentResidentCard",
            "id": "permanentResidentCardTemplateID",
            "issuer": "did:orb:bank_issuer_vcdm2",
            "checks": {
              "strict": true
            }
          },
          {
            "contexts": [
              "https://www.w3.org/ns/credentials/v2",
              "https://trustbloc.github.io/context/vc/examples-crude-product-v2.jsonld"
            ],
            "type": "CrudeProductCredential",
            "id": "crudeProductCredentialV2TemplateID",
            "issuer": "did:orb:bank_issuer_v2",
            "checks": {
              "strict": true
            }
          },
          {
            "contexts": [
              "https://www.w3.org/2018/credentials/v1",
              "https://trustbloc.github.io/context/vc/examples-crude-product-v1.jsonld"
            ],
            "type": "CrudeProductCredential",
            "id": "crudeProductCredentialV1TemplateID",
            "issuer": "did:orb:bank_issuer_v2",
            "checks": {
              "strict": true
            }
          }
        ],
        "credentialMetadata": {
          "display": [],
          "credential_configurations_supported": {
            "VerifiedEmployeeIdentifier": {
              "format": "jwt_vc_json-ld",
              "scope": "VerifiedEmployeeCredential_001",
              "credential_definition": {
                "type": [
                  "VerifiableCredential",
                  "VerifiedEmployee"
                ],
                "credentialSubject": {
                  "displayName": {
                    "display": [
                      {
                        "name": "Employee",
                        "locale": "en-US"
                      }
                    ]
                  },
                  "givenName": {
                    "display": [
                      {
                        "name": "Given Name",
                        "locale": "en-US"
                      }
                    ]
                  },
                  "jobTitle": {
                    "display": [
                      {
                        "name": "Job Title",
                        "locale": "en-US"
                      }
                    ]
                  },
                  "surname": {
                    "display": [
                      {
                        "name": "Surname",
                        "locale": "en-US"
                      }
                    ]
                  },
                  "preferredLanguage": {
                    "display": [
                      {
                        "name": "Preferred Language",
                        "locale": "en-US"
                      }
                    ]
                  },
                  "mail": {
                    "display": [
                      {
                        "name": "Mail",
                        "locale": "en-US"
                      }
                    ]
                  },
                  "photo": {
                    "display": [
                      {
                        "name": "Photo"
                      }
                    ]
                  }
                }
              },
              "display": [
                {
                  "name": "Verified Employee",
                  "locale": "en-US",
                  "logo": {
                    "uri": "https://example.com/public/logo.png",
                    "alt_text": "a square logo of a employee verification"
                  },
                  "background_color": "#12107c",
                  "text_color": "#FFFFFF"
                }
              ]
            },
            "UniversityDegreeCredentialIdentifier": {
              "format": "jwt_vc_json-ld",
              "scope": "UniversityDegreeCredential_001",
              "credential_definition": {
                "type": [
                  "VerifiableCredential",
                  "UniversityDegreeCredential"
                ],
                "credentialSubject": {}
              },
              "display": []
            },
            "CrudeProductCredentialIdentifier": {
              "format": "jwt_vc_json-ld",
              "scope": "CrudeProductCredential_001",
              "credential_definition": {
                "type": [
                  "VerifiableCredential",
                  "CrudeProductCredential"
                ],
                "credentialSubject": {}
              },
              "display": []
            }
          }
        }
      },
      "createDID": true
    },
    {
      "issuer": {
        "id": "bank_issuer_sdjwt_v5",
        "version": "v1.0",
        "groupID": "group_bank_issuer_sdjwt_v5",
        "name": "Bank Issuer SDJWT v5",
        "organizationID": "00000000-0000-0000-0000-000000000001",
        "url": "http://vc-rest-echo.trustbloc.local:8075",
        "webHook": "http://vcs.webhook.example.com:8180",
        "active": true,
        "vcConfig": {
          "refreshServiceEnabled": false,
          "signingAlgorithm": "JsonWebSignature2020",
          "signatureRepresentation": 0,
          "keyType": "ECDSASecp256k1DER",
          "format": "jwt",
          "didMethod": "ion",
          "status": {
            "type": "StatusList2021Entry"
          },
          "sdjwt": {
            "version": 5,
            "enable": true,
            "hashAlg": 6
          }
        },
        "oidcConfig": {
          "client_id": "7d4u50e7w6nfq8tfayhzplgjf",
          "client_secret_handle": "282ks4fkuqfosus5k0x30abnv",
          "issuer_well_known": "http://cognito-mock.trustbloc.local:9229/local_5a9GzRvB/.well-known/openid-configuration",
          "scopes_supported": [
            "openid",
            "profile"
          ],
          "grant_types_supported": [
            "authorization_code",
            "urn:ietf:params:oauth:grant-type:pre-authorized_code"
          ],
          "response_types_supported": [
            "code"
          ],
          "token_endpoint_auth_methods_supported": [
            "none"
          ],
          "enable_dynamic_client_registration": true,
          "enable_discoverable_client_id_scheme": true,
          "pre-authorized_grant_anonymous_access_supported": true,
          "wallet_initiated_auth_flow_supported": true,
          "claims_endpoint": "https://mock-login-consent.example.com:8099/claim-data?credentialType=UniversityDegreeCredential"
        },
        "credentialTemplates": [
          {
            "contexts": [
              "https://www.w3.org/2018/credentials/v1",
              "https://www.w3.org/2018/credentials/examples/v1"
            ],
            "type": "UniversityDegreeCredential",
            "id": "universityDegreeTemplateID",
            "issuer": "did:orb:bank_issuer_sdjwt_v5",
            "checks": {
              "strict": true
            }
          },
          {
            "contexts": [
              "https://www.w3.org/2018/credentials/v1",
              "https://www.w3.org/2018/credentials/examples/v1"
            ],
            "type": "VerifiedEmployee",
            "id": "templateID",
            "issuer": "did:orb:bank_issuer_sdjwt_v5",
            "checks": {
              "strict": true
            }
          },
          {
            "contexts": [
              "https://www.w3.org/2018/credentials/v1",
              "https://w3id.org/citizenship/v1"
            ],
            "type": "PermanentResidentCard",
            "id": "permanentResidentCardTemplateID",
            "issuer": "did:orb:bank_issuer_sdjwt_v5",
            "checks": {
              "strict": true
            }
          },
          {
            "contexts": [
              "https://www.w3.org/2018/credentials/v1",
              "https://trustbloc.github.io/context/vc/examples-crude-product-v1.jsonld"
            ],
            "type": "CrudeProductCredential",
            "id": "crudeProductCredentialTemplateID",
            "issuer": "did:orb:bank_issuer_sdjwt_v5",
            "checks": {
              "strict": true
            }
          }
        ],
        "credentialMetadata": {
          "display": [],
          "credential_configurations_supported": {
            "VerifiedEmployeeIdentifier": {
              "format": "jwt_vc_json-ld",
              "display": [
                {
                  "name": "Verified Employee",
                  "locale": "en-US",
                  "logo": {
                    "uri": "https://example.com/public/logo.png",
                    "alt_text": "a square logo of a employee verification"
                  },
                  "background_color": "#12107c",
                  "text_color": "#FFFFFF"
                }
              ],
              "credential_definition": {
                "credentialSubject": {
                  "displayName": {
                    "display": [
                      {
                        "name": "Employee",
                        "locale": "en-US"
                      }
                    ]
                  },
                  "givenName": {
                    "display": [
                      {
                        "name": "Given Name",
                        "locale": "en-US"
                      }
                    ]
                  },
                  "jobTitle": {
                    "display": [
                      {
                        "name": "Job Title",
                        "locale": "en-US"
                      }
                    ]
                  },
                  "surname": {
                    "display": [
                      {
                        "name": "Surname",
                        "locale": "en-US"
                      }
                    ]
                  },
                  "preferredLanguage": {
                    "display": [
                      {
                        "name": "Preferred Language",
                        "locale": "en-US"
                      }
                    ]
                  },
                  "mail": {
                    "display": [
                      {
                        "name": "Mail",
                        "locale": "en-US"
                      }
                    ]
                  },
                  "photo": {
                    "display": [
                      {
                        "name": "Photo"
                      }
                    ]
                  }
                },
                "type": [
                  "VerifiableCredential",
                  "UniversityDegreeCredential"
                ]
              }
            },
            "CrudeProductCredentialIdentifier": {
              "format": "jwt_vc_json-ld",
              "scope": "CrudeProductCredential_001",
              "credential_definition": {
                "type": [
                  "VerifiableCredential",
                  "CrudeProductCredential"
                ],
                "credentialSubject": {}
              },
              "display": []
            }
          }
        }
      },
      "createDID": true
    },
    {
      "issuer": {
        "id": "bank_issuer_sdjwt_v5_vcdm2",
        "version": "v1.0",
        "groupID": "group_bank_issuer_sdjwt_v5_vcdm2",
        "name": "Bank Issuer SDJWT v5 VC DM 2.0",
        "organizationID": "00000000-0000-0000-0000-000000000001",
        "url": "http://vc-rest-echo.trustbloc.local:8075",
        "webHook": "http://vcs.webhook.example.com:8180",
        "active": true,
        "vcConfig": {
          "model": "w3c-vc-2.0",
          "refreshServiceEnabled": false,
          "signingAlgorithm": "JsonWebSignature2020",
          "signatureRepresentation": 0,
          "keyType": "ECDSASecp256k1DER",
          "format": "jwt",
          "didMethod": "ion",
          "status": {
            "type": "BitstringStatusListEntry"
          },
          "sdjwt": {
            "version": 5,
            "enable": true,
            "hashAlg": 6
          }
        },
        "oidcConfig": {
          "client_id": "7d4u50e7w6nfq8tfayhzplgjf",
          "client_secret_handle": "282ks4fkuqfosus5k0x30abnv",
          "issuer_well_known": "http://cognito-mock.trustbloc.local:9229/local_5a9GzRvB/.well-known/openid-configuration",
          "scopes_supported": [
            "openid",
            "profile"
          ],
          "grant_types_supported": [
            "authorization_code",
            "urn:ietf:params:oauth:grant-type:pre-authorized_code"
          ],
          "response_types_supported": [
            "code"
          ],
          "token_endpoint_auth_methods_supported": [
            "none"
          ],
          "enable_dynamic_client_registration": true,
          "enable_discoverable_client_id_scheme": true,
          "pre-authorized_grant_anonymous_access_supported": true,
          "wallet_initiated_auth_flow_supported": true,
          "claims_endpoint": "https://mock-login-consent.example.com:8099/claim-data?credentialType=UniversityDegreeCredential"
        },
        "credentialTemplates": [
          {
            "contexts": [
              "https://www.w3.org/ns/credentials/v2",
              "https://www.w3.org/ns/credentials/examples/v2"
            ],
            "type": "UniversityDegreeCredential",
            "id": "universityDegreeTemplateID",
            "issuer": "did:orb:bank_issuer_sdjwt_v5_vcdm2",
            "checks": {
              "strict": true
            }
          },
          {
            "contexts": [
              "https://www.w3.org/ns/credentials/v2",
              "https://www.w3.org/ns/credentials/examples/v2"
            ],
            "type": "VerifiedEmployee",
            "id": "templateID",
            "issuer": "did:orb:bank_issuer_sdjwt_v5_vcdm2",
            "checks": {
              "strict": true
            }
          },
          {
            "contexts": [
              "https://www.w3.org/ns/credentials/v2",
              "https://w3id.org/citizenship/mod/v2"
            ],
            "type": "PermanentResidentCard",
            "id": "permanentResidentCardTemplateID",
            "issuer": "did:orb:bank_issuer_sdjwt_v5_vcdm2",
            "checks": {
              "strict": true
            }
          },
          {
            "contexts": [
              "https://www.w3.org/ns/credentials/v2",
              "https://trustbloc.github.io/context/vc/examples-crude-product-v2.jsonld"
            ],
            "type": "CrudeProductCredential",
            "id": "crudeProductCredentialTemplateID",
            "issuer": "did:orb:bank_issuer_sdjwt_v5_vcdm2",
            "checks": {
              "strict": true
            }
          }
        ],
        "credentialMetadata": {
          "display": [],
          "credential_configurations_supported": {
            "VerifiedEmployeeIdentifier": {
              "format": "jwt_vc_json-ld",
              "display": [
                {
                  "name": "Verified Employee",
                  "locale": "en-US",
                  "logo": {
                    "uri": "https://example.com/public/logo.png",
                    "alt_text": "a square logo of a employee verification"
                  },
                  "background_color": "#12107c",
                  "text_color": "#FFFFFF"
                }
              ],
              "credential_definition": {
                "credentialSubject": {
                  "displayName": {
                    "display": [
                      {
                        "name": "Employee",
                        "locale": "en-US"
                      }
                    ]
                  },
                  "givenName": {
                    "display": [
                      {
                        "name": "Given Name",
                        "locale": "en-US"
                      }
                    ]
                  },
                  "jobTitle": {
                    "display": [
                      {
                        "name": "Job Title",
                        "locale": "en-US"
                      }
                    ]
                  },
                  "surname": {
                    "display": [
                      {
                        "name": "Surname",
                        "locale": "en-US"
                      }
                    ]
                  },
                  "preferredLanguage": {
                    "display": [
                      {
                        "name": "Preferred Language",
                        "locale": "en-US"
                      }
                    ]
                  },
                  "mail": {
                    "display": [
                      {
                        "name": "Mail",
                        "locale": "en-US"
                      }
                    ]
                  },
                  "photo": {
                    "display": [
                      {
                        "name": "Photo"
                      }
                    ]
                  }
                },
                "type": [
                  "VerifiableCredential",
                  "UniversityDegreeCredential"
                ]
              }
            },
            "CrudeProductCredentialIdentifier": {
              "format": "jwt_vc_json-ld",
              "scope": "CrudeProductCredential_001",
              "credential_definition": {
                "type": [
                  "VerifiableCredential",
                  "CrudeProductCredential"
                ],
                "credentialSubject": {}
              },
              "display": []
            }
          }
        }
      },
      "createDID": true
    },
    {
      "issuer": {
        "id": "issuer_without_oidc",
        "version": "v1.0",
        "groupID": "group_issuer_without_oidc",
        "name": "Issuer Without OIDC",
        "organizationID": "00000000-0000-0000-0000-000000000001",
        "url": "http://vc-rest-echo.trustbloc.local:8075",
        "webHook": "http://vcs.webhook.example.com:8180",
        "active": true,
        "vcConfig": {
          "refreshServiceEnabled": false,
          "signingAlgorithm": "JsonWebSignature2020",
          "signatureRepresentation": 0,
          "keyType": "ECDSASecp256k1DER",
          "format": "jwt",
          "didMethod": "ion",
          "status": {
            "type": "StatusList2021Entry"
          }
        },
        "credentialTemplates": [
          {
            "contexts": [
              "https://www.w3.org/2018/credentials/v1",
              "https://www.w3.org/2018/credentials/examples/v1"
            ],
            "type": "VerifiedEmployee",
            "id": "templateID",
            "issuer": "did:orb:issuer_without_oidc",
            "checks": {
              "strict": true
            }
          }
        ],
        "credentialMetadata": {
          "display": [],
          "credential_configurations_supported": {
            "VerifiedEmployeeIdentifier": {
              "format": "jwt_vc_json-ld",
              "display": [
                {
                  "name": "Verified Employee",
                  "locale": "en-US",
                  "logo": {
                    "uri": "https://example.com/public/logo.png",
                    "alt_text": "a square logo of a employee verification"
                  },
                  "background_color": "#12107c",
                  "text_color": "#FFFFFF"
                }
              ],
              "credential_definition": {
                "credentialSubject": {
                  "displayName": {
                    "display": [
                      {
                        "name": "Employee",
                        "locale": "en-US"
                      }
                    ]
                  },
                  "givenName": {
                    "display": [
                      {
                        "name": "Given Name",
                        "locale": "en-US"
                      }
                    ]
                  },
                  "jobTitle": {
                    "display": [
                      {
                        "name": "Job Title",
                        "locale": "en-US"
                      }
                    ]
                  },
                  "surname": {
                    "display": [
                      {
                        "name": "Surname",
                        "locale": "en-US"
                      }
                    ]
                  },
                  "preferredLanguage": {
                    "display": [
                      {
                        "name": "Preferred Language",
                        "locale": "en-US"
                      }
                    ]
                  },
                  "mail": {
                    "display": [
                      {
                        "name": "Mail",
                        "locale": "en-US"
                      }
                    ]
                  },
                  "photo": {
                    "display": [
                      {
                        "name": "Photo"
                      }
                    ]
                  }
                },
                "type": [
                  "VerifiableCredential",
                  "VerifiedEmployee"
                ]
              }
            }
          }
        }
      },
      "createDID": true
    },
    {
      "issuer": {
        "id": "i_disabled_preauth_without_client_id",
        "version": "v1.0",
        "groupID": "group_i_disabled_preauth_without_client_id",
        "name": "i_disabled_preauth_without_client_id",
        "organizationID": "00000000-0000-0000-0000-000000000001",
        "url": "http://vc-rest-echo.trustbloc.local:8075",
        "webHook": "http://vcs.webhook.example.com:8180",
        "active": true,
        "vcConfig": {
          "refreshServiceEnabled": false,
          "signingAlgorithm": "JsonWebSignature2020",
          "signatureRepresentation": 1,
          "keyType": "ECDSAP256DER",
          "format": "ldp",
          "didMethod": "jwk",
          "status": {
            "type": "RevocationList2020Status"
          }
        },
        "oidcConfig": {
          "client_id": "7d4u50e7w6nfq8tfayhzplgjf",
          "client_secret_handle": "282ks4fkuqfosus5k0x30abnv",
          "redirect_uri": "https://api-gateway.trustbloc.local:5566/oidc/redirect",
          "issuer_well_known": "http://cognito-mock.trustbloc.local:9229/local_5a9GzRvB/.well-known/openid-configuration",
          "scopes_supported": [
            "openid",
            "profile"
          ],
          "grant_types_supported": [
            "authorization_code",
            "urn:ietf:params:oauth:grant-type:pre-authorized_code"
          ],
          "response_types_supported": [
            "code"
          ],
          "token_endpoint_auth_methods_supported": [
            "none"
          ],
          "enable_dynamic_client_registration": true,
          "pre-authorized_grant_anonymous_access_supported": false
        },
        "credentialTemplates": [
          {
            "contexts": [
              "https://www.w3.org/2018/credentials/v1",
              "https://www.w3.org/2018/credentials/examples/v1"
            ],
            "type": "VerifiedEmployee",
            "id": "templateID",
            "issuer": "did:jwk:i_myprofile_cmtr_p256_ldp",
            "checks": {
              "strict": true
            }
          }
        ],
        "credentialMetadata": {
          "display": [],
          "credential_configurations_supported": {
            "VerifiedEmployeeIdentifier": {
              "format": "ldp_vc",
              "display": [
                {
                  "name": "Verified Employee",
                  "locale": "en-US",
                  "logo": {
                    "uri": "https://example.com/public/logo.png",
                    "alt_text": "a square logo of a employee verification"
                  },
                  "background_color": "#12107c",
                  "text_color": "#FFFFFF"
                }
              ],
              "credential_definition": {
                "credentialSubject": {
                  "displayName": {
                    "display": [
                      {
                        "name": "Employee",
                        "locale": "en-US"
                      }
                    ]
                  },
                  "givenName": {
                    "display": [
                      {
                        "name": "Given Name",
                        "locale": "en-US"
                      }
                    ]
                  },
                  "jobTitle": {
                    "display": [
                      {
                        "name": "Job Title",
                        "locale": "en-US"
                      }
                    ]
                  },
                  "surname": {
                    "display": [
                      {
                        "name": "Surname",
                        "locale": "en-US"
                      }
                    ]
                  },
                  "preferredLanguage": {
                    "display": [
                      {
                        "name": "Preferred Language",
                        "locale": "en-US"
                      }
                    ]
                  },
                  "mail": {
                    "display": [
                      {
                        "name": "Mail",
                        "locale": "en-US"
                      }
                    ]
                  },
                  "photo": {
                    "display": [
                      {
                        "name": "Photo"
                      }
                    ]
                  }
                },
                "type": [
                  "VerifiableCredential",
                  "VerifiedEmployee"
                ]
              }
            }
          }
        }
      },
      "createDID": true
    },
    {
      "issuer": {
        "id": "i_myprofile_jwt_client_attestation",
        "version": "v1.0",
        "groupID": "i_myprofile_jwt_client_attestation",
        "name": "i_myprofile_jwt_client_attestation",
        "organizationID": "00000000-0000-0000-0000-000000000001",
        "url": "http://vc-rest-echo.trustbloc.local:8075",
        "webHook": "http://vcs.webhook.example.com:8180",
        "active": true,
        "checks": {
          "policy": {
            "policyUrl": "https://mock-trustregistry.trustbloc.local:8098/issuer/policies/i_myprofile_jwt_client_attestation/v1.latest/interactions/issuance"
          },
          "clientAttestationCheck": {
            "enabled": true
          }
        },
        "vcConfig": {
          "refreshServiceEnabled": false,
          "signingAlgorithm": "ES256K",
          "signatureRepresentation": 1,
          "keyType": "ECDSASecp256k1DER",
          "format": "jwt",
          "didMethod": "ion",
          "status": {
            "type": "RevocationList2020Status"
          }
        },
        "oidcConfig": {
          "client_id": "7d4u50e7w6nfq8tfayhzplgjf",
          "client_secret_handle": "282ks4fkuqfosus5k0x30abnv",
          "redirect_uri": "https://api-gateway.trustbloc.local:5566/oidc/redirect",
          "issuer_well_known": "http://cognito-mock.trustbloc.local:9229/local_5a9GzRvB/.well-known/openid-configuration",
          "scopes_supported": [
            "openid",
            "profile"
          ],
          "grant_types_supported": [
            "authorization_code",
            "urn:ietf:params:oauth:grant-type:pre-authorized_code"
          ],
          "response_types_supported": [
            "code"
          ],
          "token_endpoint_auth_methods_supported": [
            "attest_jwt_client_auth"
          ],
          "pre-authorized_grant_anonymous_access_supported": true,
          "claims_endpoint": "https://mock-login-consent.example.com:8099/claim-data?credentialType=PermanentResidentCard",
          "signed_issuer_metadata_supported": true
        },
        "credentialTemplates": [
          {
            "contexts": [
              "https://www.w3.org/2018/credentials/v1",
              "https://www.w3.org/2018/credentials/examples/v1"
            ],
            "jsonSchema": "{\"$id\":\"https://trustbloc.com/universitydegree.schema.json\",\"$schema\":\"https://json-schema.org/draft/2020-12/schema\",\"title\":\"UniversityDegreeCredential\",\"type\":\"object\",\"properties\":{\"name\":{\"type\":\"string\"},\"spouse\":{\"type\":\"string\"},\"degree\":{\"type\":\"object\",\"description\":\"Describes the degree.\",\"properties\":{\"type\":{\"type\":\"string\"},\"degree\":{\"type\":\"string\"}},\"required\":[\"type\",\"degree\"]}},\"required\":[\"name\",\"spouse\",\"degree\"]}",
            "type": "UniversityDegreeCredential",
            "id": "universityDegreeTemplateID",
            "issuer": "did:ion:i_profile_jwt_client_attestation",
            "checks": {
              "strict": true
            }
          }
        ],
        "credentialMetadata": {
          "display": [],
          "credential_configurations_supported": {
            "VerifiedEmployeeIdentifier": {
              "format": "jwt_vc_json-ld",
              "display": [
                {
                  "name": "Verified Employee",
                  "locale": "en-US",
                  "logo": {
                    "uri": "https://example.com/public/logo.png",
                    "alt_text": "a square logo of a employee verification"
                  },
                  "background_color": "#12107c",
                  "text_color": "#FFFFFF"
                }
              ],
              "credential_definition": {
                "credentialSubject": {
                  "displayName": {
                    "display": [
                      {
                        "name": "Employee",
                        "locale": "en-US"
                      }
                    ]
                  },
                  "givenName": {
                    "display": [
                      {
                        "name": "Given Name",
                        "locale": "en-US"
                      }
                    ]
                  },
                  "jobTitle": {
                    "display": [
                      {
                        "name": "Job Title",
                        "locale": "en-US"
                      }
                    ]
                  },
                  "surname": {
                    "display": [
                      {
                        "name": "Surname",
                        "locale": "en-US"
                      }
                    ]
                  },
                  "preferredLanguage": {
                    "display": [
                      {
                        "name": "Preferred Language",
                        "locale": "en-US"
                      }
                    ]
                  },
                  "mail": {
                    "display": [
                      {
                        "name": "Mail",
                        "locale": "en-US"
                      }
                    ]
                  },
                  "photo": {
                    "display": [
                      {
                        "name": "Photo"
                      }
                    ]
                  }
                },
                "type": [
                  "VerifiableCredential",
                  "UniversityDegreeCredential"
                ]
              }
            }
          }
        }
      },
      "createDID": true
    }
  ],
  "verifiers": [
    {
      "verifier": {
        "id": "v_myprofile_ldp",
        "version": "v1.0",
        "name": "v_myprofile_ldp",
        "organizationID": "00000000-0000-0000-0000-000000000001",
        "url": "https://test-verifier.com",
        "active": true,
        "webHook": "http://vcs.webhook.example.com:8180",
        "checks": {
          "credential": {
            "format": [
              "ldp"
            ],
            "proof": true,
            "status": true
          },
          "presentation": {
            "format": [
              "ldp"
            ],
            "vcSubject": true,
            "proof": true
          }
        },
        "oidcConfig": {
          "roSigningAlgorithm": "EcdsaSecp256k1Signature2019",
          "keyType": "ECDSASecp256k1DER",
          "didMethod": "ion"
        },
        "presentationDefinitions": [
          {
            "id": "32f54163-no-limit-disclosure-single-field",
            "input_descriptors": [
              {
                "id": "degree",
                "name": "degree",
                "purpose": "We can only hire with bachelor degree.",
                "schema": [
                  {
                    "uri": "https://www.w3.org/2018/credentials#VerifiableCredential"
                  }
                ],
                "constraints": {
                  "fields": [
                    {
                      "path": [
                        "$.credentialSubject.degree.type",
                        "$.vc.credentialSubject.degree.type"
                      ],
                      "id": "degree_type_id",
                      "purpose": "We can only hire with bachelor degree.",
                      "filter": {
                        "type": "string",
                        "const": "BachelorDegree"
                      }
                    }
                  ]
                }
              }
            ]
          },
          {
            "id": "3c8b1d9a-limit-disclosure-optional-fields",
            "input_descriptors": [
              {
                "id": "uom",
                "name": "uom",
                "purpose": "Crude oil stream specification.",
                "constraints": {
                  "limit_disclosure": "required",
                  "fields": [
                    {
                      "path": [
                        "$.credentialSubject.physicalSpecs.uom",
                        "$.vc.credentialSubject.physicalSpecs.uom"
                      ],
                      "id": "unit_of_measure_barrel",
                      "purpose": "We can only use barrel UoM.",
                      "filter": {
                        "type": "string",
                        "const": "barrel"
                      }
                    },
                    {
                      "path": [
                        "$.credentialSubject.physicalSpecs.apiGravity",
                        "$.vc.credentialSubject.physicalSpecs.apiGravity"
                      ],
                      "id": "api_gravity",
                      "purpose": "Min API Gravity.",
                      "filter": {
                        "type": "integer",
                        "minimum": 20
                      }
                    },
                    {
                      "path": [
                        "$.credentialSubject.category",
                        "$.vc.credentialSubject.category"
                      ],
                      "id": "category",
                      "purpose": "Category.",
                      "optional": true,
                      "filter": {
                        "type": "string"
                      }
                    },
                    {
                      "path": [
                        "$.credentialSubject.supplierAddress",
                        "$.vc.credentialSubject.supplierAddress"
                      ],
                      "id": "supplier_address",
                      "purpose": "Supplier Address.",
                      "optional": true,
                      "filter": {
                        "type": "object"
                      }
                    }
                  ]
                }
              }
            ]
          },
          {
            "id": "lp403pb9-schema-match",
            "input_descriptors": [
              {
                "id": "schema",
                "name": "schema",
                "purpose": "Match credentials using specific schema.",
                "constraints": {
                  "fields": [
                    {
                      "path": [
                        "$[\"@context\"]"
                      ],
                      "id": "schema_id",
                      "purpose": "Match credentials using specific schema.",
                      "filter": {
                        "type": "array",
                        "contains": {
                          "type": "string",
                          "pattern": "https://trustbloc.github.io/context/vc/examples-crude-product-v1.jsonld"
                        }
                      }
                    }
                  ]
                }
              }
            ]
          },
          {
            "id": "lp403pb9-schema-match-v2",
            "input_descriptors": [
              {
                "id": "schema",
                "name": "schema",
                "purpose": "Match credentials using specific schema.",
                "constraints": {
                  "fields": [
                    {
                      "path": [
                        "$[\"@context\"]"
                      ],
                      "id": "schema_id",
                      "purpose": "Match credentials using specific schema.",
                      "filter": {
                        "type": "array",
                        "contains": {
                          "type": "string",
                          "pattern": "https://trustbloc.github.io/context/vc/examples-crude-product-v2.jsonld"
                        }
                      }
                    }
                  ]
                }
              }
            ]
          },
          {
            "id": "062759b1-no-limit-disclosure-optional-fields",
            "input_descriptors": [
              {
                "id": "lprCategory",
                "name": "lprCategory",
                "purpose": "Permanent Resident Card specification",
                "schema": [
                  {
                    "uri": "https://www.w3.org/2018/credentials#VerifiableCredential"
                  }
                ],
                "constraints": {
                  "fields": [
                    {
                      "path": [
                        "$.credentialSubject.lprCategory",
                        "$.vc.credentialSubject.lprCategory"
                      ],
                      "id": "lpr_category_id",
                      "purpose": "Specific LPR category.",
                      "filter": {
                        "type": "string",
                        "const": "C09"
                      }
                    },
                    {
                      "path": [
                        "$.credentialSubject.commuterClassification",
                        "$.vc.credentialSubject.commuterClassification"
                      ],
                      "id": "commuter_classification",
                      "purpose": "Specific commuter classification.",
                      "filter": {
                        "type": "string",
                        "const": "C1"
                      }
                    },
                    {
                      "path": [
                        "$.credentialSubject.registrationCity",
                        "$.vc.credentialSubject.registrationCity"
                      ],
                      "id": "registration_city",
                      "purpose": "Specific registration city.",
                      "optional": true,
                      "filter": {
                        "type": "string",
                        "const": "Albuquerque"
                      }
                    }
                  ]
                }
              }
            ]
          },
          {
            "id": "062759b1-no-limit-disclosure-optional-fields-v2",
            "input_descriptors": [
              {
                "id": "lprCategory",
                "name": "lprCategory",
                "purpose": "Permanent Resident Card specification",
                "schema": [
                  {
                    "uri": "https://www.w3.org/ns/credentials/v2#VerifiableCredential"
                  }
                ],
                "constraints": {
                  "fields": [
                    {
                      "path": [
                        "$.credentialSubject.lprCategory",
                        "$.vc.credentialSubject.lprCategory"
                      ],
                      "id": "lpr_category_id",
                      "purpose": "Specific LPR category.",
                      "filter": {
                        "type": "string",
                        "const": "C09"
                      }
                    },
                    {
                      "path": [
                        "$.credentialSubject.commuterClassification",
                        "$.vc.credentialSubject.commuterClassification"
                      ],
                      "id": "commuter_classification",
                      "purpose": "Specific commuter classification.",
                      "filter": {
                        "type": "string",
                        "const": "C1"
                      }
                    },
                    {
                      "path": [
                        "$.credentialSubject.registrationCity",
                        "$.vc.credentialSubject.registrationCity"
                      ],
                      "id": "registration_city",
                      "purpose": "Specific registration city.",
                      "optional": true,
                      "filter": {
                        "type": "string",
                        "const": "Albuquerque"
                      }
                    }
                  ]
                }
              }
            ]
          }
        ]
      },
      "createDID": true
    },
    {
      "verifier": {
        "id": "vc-data-model-test-suite-verifier",
        "version": "v1.0",
        "name": "vc-data-model-test-suite-verifier",
        "organizationID": "00000000-0000-0000-0000-000000000001",
        "url": "https://test-verifier.com",
        "active": true,
        "webHook": "http://vcs.webhook.example.com:8180",
        "checks": {
          "credential": {
            "format": [
              "ldp"
            ],
            "proof": true,
            "status": false
          },
          "presentation": {
            "format": [
              "ldp"
            ],
            "vcSubject": true,
            "proof": true
          }
        },
        "oidcConfig": {
          "roSigningAlgorithm": "EcdsaSecp256k1Signature2019",
          "keyType": "ECDSASecp256k1DER",
          "didMethod": "ion"
        },
        "presentationDefinitions": [
          {
            "id": "32f54163-no-limit-disclosure-single-field",
            "input_descriptors": [
              {
                "id": "degree",
                "name": "degree",
                "purpose": "We can only hire with bachelor degree.",
                "schema": [
                  {
                    "uri": "https://www.w3.org/2018/credentials#VerifiableCredential"
                  }
                ],
                "constraints": {
                  "fields": [
                    {
                      "path": [
                        "$.credentialSubject.degree.type",
                        "$.vc.credentialSubject.degree.type"
                      ],
                      "id": "degree_type_id",
                      "purpose": "We can only hire with bachelor degree.",
                      "filter": {
                        "type": "string",
                        "const": "BachelorDegree"
                      }
                    }
                  ]
                }
              }
            ]
          },
          {
            "id": "3c8b1d9a-limit-disclosure-optional-fields",
            "input_descriptors": [
              {
                "id": "uom",
                "name": "uom",
                "purpose": "Crude oil stream specification.",
                "constraints": {
                  "limit_disclosure": "required",
                  "fields": [
                    {
                      "path": [
                        "$.credentialSubject.physicalSpecs.uom",
                        "$.vc.credentialSubject.physicalSpecs.uom"
                      ],
                      "id": "unit_of_measure_barrel",
                      "purpose": "We can only use barrel UoM.",
                      "filter": {
                        "type": "string",
                        "const": "barrel"
                      }
                    },
                    {
                      "path": [
                        "$.credentialSubject.physicalSpecs.apiGravity",
                        "$.vc.credentialSubject.physicalSpecs.apiGravity"
                      ],
                      "id": "api_gravity",
                      "purpose": "Min API Gravity.",
                      "filter": {
                        "type": "integer",
                        "minimum": 20
                      }
                    },
                    {
                      "path": [
                        "$.credentialSubject.category",
                        "$.vc.credentialSubject.category"
                      ],
                      "id": "category",
                      "purpose": "Category.",
                      "optional": true,
                      "filter": {
                        "type": "string"
                      }
                    },
                    {
                      "path": [
                        "$.credentialSubject.supplierAddress",
                        "$.vc.credentialSubject.supplierAddress"
                      ],
                      "id": "supplier_address",
                      "purpose": "Supplier Address.",
                      "optional": true,
                      "filter": {
                        "type": "object"
                      }
                    }
                  ]
                }
              }
            ]
          },
          {
            "id": "lp403pb9-schema-match",
            "input_descriptors": [
              {
                "id": "schema",
                "name": "schema",
                "purpose": "Match credentials using specific schema.",
                "constraints": {
                  "fields": [
                    {
                      "path": [
                        "$[\"@context\"]"
                      ],
                      "id": "schema_id",
                      "purpose": "Match credentials using specific schema.",
                      "filter": {
                        "type": "array",
                        "contains": {
                          "type": "string",
                          "pattern": "https://trustbloc.github.io/context/vc/examples-crude-product-v1.jsonld"
                        }
                      }
                    }
                  ]
                }
              }
            ]
          },
          {
            "id": "lp403pb9-schema-match-v2",
            "input_descriptors": [
              {
                "id": "schema",
                "name": "schema",
                "purpose": "Match credentials using specific schema.",
                "constraints": {
                  "fields": [
                    {
                      "path": [
                        "$[\"@context\"]"
                      ],
                      "id": "schema_id",
                      "purpose": "Match credentials using specific schema.",
                      "filter": {
                        "type": "array",
                        "contains": {
                          "type": "string",
                          "pattern": "https://trustbloc.github.io/context/vc/examples-crude-product-v2.jsonld"
                        }
                      }
                    }
                  ]
                }
              }
            ]
          },
          {
            "id": "062759b1-no-limit-disclosure-optional-fields",
            "input_descriptors": [
              {
                "id": "lprCategory",
                "name": "lprCategory",
                "purpose": "Permanent Resident Card specification",
                "schema": [
                  {
                    "uri": "https://www.w3.org/2018/credentials#VerifiableCredential"
                  }
                ],
                "constraints": {
                  "fields": [
                    {
                      "path": [
                        "$.credentialSubject.lprCategory",
                        "$.vc.credentialSubject.lprCategory"
                      ],
                      "id": "lpr_category_id",
                      "purpose": "Specific LPR category.",
                      "filter": {
                        "type": "string",
                        "const": "C09"
                      }
                    },
                    {
                      "path": [
                        "$.credentialSubject.commuterClassification",
                        "$.vc.credentialSubject.commuterClassification"
                      ],
                      "id": "commuter_classification",
                      "purpose": "Specific commuter classification.",
                      "filter": {
                        "type": "string",
                        "const": "C1"
                      }
                    },
                    {
                      "path": [
                        "$.credentialSubject.registrationCity",
                        "$.vc.credentialSubject.registrationCity"
                      ],
                      "id": "registration_city",
                      "purpose": "Specific registration city.",
                      "optional": true,
                      "filter": {
                        "type": "string",
                        "const": "Albuquerque"
                      }
                    }
                  ]
                }
              }
            ]
          },
          {
            "id": "062759b1-no-limit-disclosure-optional-fields-v2",
            "input_descriptors": [
              {
                "id": "lprCategory",
                "name": "lprCategory",
                "purpose": "Permanent Resident Card specification",
                "schema": [
                  {
                    "uri": "https://www.w3.org/ns/credentials/v2#VerifiableCredential"
                  }
                ],
                "constraints": {
                  "fields": [
                    {
                      "path": [
                        "$.credentialSubject.lprCategory",
                        "$.vc.credentialSubject.lprCategory"
                      ],
                      "id": "lpr_category_id",
                      "purpose": "Specific LPR category.",
                      "filter": {
                        "type": "string",
                        "const": "C09"
                      }
                    },
                    {
                      "path": [
                        "$.credentialSubject.commuterClassification",
                        "$.vc.credentialSubject.commuterClassification"
                      ],
                      "id": "commuter_classification",
                      "purpose": "Specific commuter classification.",
                      "filter": {
                        "type": "string",
                        "const": "C1"
                      }
                    },
                    {
                      "path": [
                        "$.credentialSubject.registrationCity",
                        "$.vc.credentialSubject.registrationCity"
                      ],
                      "id": "registration_city",
                      "purpose": "Specific registration city.",
                      "optional": true,
                      "filter": {
                        "type": "string",
                        "const": "Albuquerque"
                      }
                    }
                  ]
                }
              }
            ]
          }
        ]
      },
      "createDID": true
    },
    {
      "verifier": {
        "id": "v_myprofile_jwt_no_strict",
        "version": "v1.0",
        "name": "v_myprofile_jwt_no_strict",
        "organizationID": "00000000-0000-0000-0000-000000000001",
        "url": "https://test-verifier.com",
        "active": true,
        "webHook": "http://vcs.webhook.example.com:8180",
        "checks": {
          "credential": {
            "format": [
              "jwt"
            ],
            "proof": true,
            "status": true,
            "strict": false
          },
          "presentation": {
            "format": [
              "jwt"
            ],
            "vcSubject": true,
            "proof": true
          }
        },
        "oidcConfig": {
          "roSigningAlgorithm": "EcdsaSecp256k1Signature2019",
          "keyType": "ECDSASecp256k1DER",
          "didMethod": "ion"
        },
        "presentationDefinitions": [
          {
            "id": "32f54163-no-limit-disclosure-single-field",
            "input_descriptors": [
              {
                "id": "degree",
                "name": "degree",
                "purpose": "We can only hire with bachelor degree.",
                "schema": [
                  {
                    "uri": "https://www.w3.org/2018/credentials#VerifiableCredential"
                  }
                ],
                "constraints": {
                  "fields": [
                    {
                      "path": [
                        "$.credentialSubject.degree.type",
                        "$.vc.credentialSubject.degree.type"
                      ],
                      "id": "degree_type_id",
                      "purpose": "We can only hire with bachelor degree.",
                      "filter": {
                        "type": "string",
                        "const": "BachelorDegree"
                      }
                    }
                  ]
                }
              }
            ]
          },
          {
            "id": "32f54163-no-limit-disclosure-optional-fields",
            "input_descriptors": [
              {
                "id": "lprCategory",
                "name": "lprCategory",
                "purpose": "Permanent Resident Card specification",
                "schema": [
                  {
                    "uri": "https://www.w3.org/2018/credentials#VerifiableCredential"
                  }
                ],
                "constraints": {
                  "fields": [
                    {
                      "path": [
                        "$.credentialSubject.lprCategory",
                        "$.vc.credentialSubject.lprCategory"
                      ],
                      "id": "lpr_category_id",
                      "purpose": "Specific LPR category.",
                      "filter": {
                        "type": "string",
                        "const": "C09"
                      }
                    },
                    {
                      "path": [
                        "$.credentialSubject.commuterClassification",
                        "$.vc.credentialSubject.commuterClassification"
                      ],
                      "id": "commuter_classification",
                      "purpose": "Specific commuter classification.",
                      "filter": {
                        "type": "string",
                        "const": "C1"
                      }
                    },
                    {
                      "path": [
                        "$.credentialSubject.registrationCity",
                        "$.vc.credentialSubject.registrationCity"
                      ],
                      "id": "registration_city",
                      "purpose": "Specific registration city.",
                      "optional": true,
                      "filter": {
                        "type": "string",
                        "const": "Albuquerque"
                      }
                    }
                  ]
                }
              }
            ]
          },
          {
            "id": "3c8b1d9a-limit-disclosure-optional-fields",
            "input_descriptors": [
              {
                "id": "uom",
                "name": "uom",
                "purpose": "Crude oil stream specification.",
                "constraints": {
                  "limit_disclosure": "required",
                  "fields": [
                    {
                      "path": [
                        "$.credentialSubject.physicalSpecs.uom",
                        "$.vc.credentialSubject.physicalSpecs.uom"
                      ],
                      "id": "unit_of_measure_barrel",
                      "purpose": "We can only use barrel UoM.",
                      "filter": {
                        "type": "string",
                        "const": "barrel"
                      }
                    },
                    {
                      "path": [
                        "$.credentialSubject.physicalSpecs.apiGravity",
                        "$.vc.credentialSubject.physicalSpecs.apiGravity"
                      ],
                      "id": "api_gravity",
                      "purpose": "Min API Gravity.",
                      "filter": {
                        "type": "integer",
                        "minimum": 20
                      }
                    },
                    {
                      "path": [
                        "$.credentialSubject.category",
                        "$.vc.credentialSubject.category"
                      ],
                      "id": "category",
                      "purpose": "Category.",
                      "optional": true,
                      "filter": {
                        "type": "string"
                      }
                    },
                    {
                      "path": [
                        "$.credentialSubject.supplierAddress",
                        "$.vc.credentialSubject.supplierAddress"
                      ],
                      "id": "supplier_address",
                      "purpose": "Supplier Address.",
                      "optional": true,
                      "filter": {
                        "type": "object"
                      }
                    }
                  ]
                }
              }
            ]
          },
          {
            "id": "lp403pb9-schema-match",
            "input_descriptors": [
              {
                "id": "schema",
                "name": "schema",
                "purpose": "Match credentials using specific schema.",
                "constraints": {
                  "fields": [
                    {
                      "path": [
                        "$[\"@context\"]"
                      ],
                      "id": "schema_id",
                      "purpose": "Match credentials using specific schema.",
                      "filter": {
                        "type": "array",
                        "contains": {
                          "type": "string",
                          "pattern": "https://trustbloc.github.io/context/vc/examples-crude-product-v1.jsonld"
                        }
                      }
                    }
                  ]
                }
              }
            ]
          }
        ]
      },
      "createDID": true
    },
    {
      "verifier": {
        "id": "v_myprofile_jwt",
        "version": "v1.0",
        "name": "v_myprofile_jwt",
        "organizationID": "00000000-0000-0000-0000-000000000001",
        "url": "https://test-verifier.com",
        "active": true,
        "webHook": "http://vcs.webhook.example.com:8180",
        "checks": {
          "credential": {
            "format": [
              "jwt"
            ],
            "proof": true,
            "status": true,
            "strict": true
          },
          "presentation": {
            "format": [
              "jwt"
            ],
            "vcSubject": true,
            "proof": true
          }
        },
        "oidcConfig": {
          "roSigningAlgorithm": "EcdsaSecp256k1Signature2019",
          "keyType": "ECDSASecp256k1DER",
          "didMethod": "ion"
        },
        "presentationDefinitions": [
          {
            "id": "32f54163-no-limit-disclosure-single-field",
            "input_descriptors": [
              {
                "id": "degree",
                "name": "degree",
                "purpose": "We can only hire with bachelor degree.",
                "schema": [
                  {
                    "uri": "https://www.w3.org/2018/credentials#VerifiableCredential"
                  }
                ],
                "constraints": {
                  "fields": [
                    {
                      "path": [
                        "$.credentialSubject.degree.type",
                        "$.vc.credentialSubject.degree.type"
                      ],
                      "id": "degree_type_id",
                      "purpose": "We can only hire with bachelor degree.",
                      "filter": {
                        "type": "string",
                        "const": "BachelorDegree"
                      }
                    }
                  ]
                }
              }
            ]
          },
          {
            "id": "32f54163-no-limit-disclosure-optional-fields",
            "input_descriptors": [
              {
                "id": "lprCategory",
                "name": "lprCategory",
                "purpose": "Permanent Resident Card specification",
                "schema": [
                  {
                    "uri": "https://www.w3.org/2018/credentials#VerifiableCredential"
                  }
                ],
                "constraints": {
                  "fields": [
                    {
                      "path": [
                        "$.credentialSubject.lprCategory",
                        "$.vc.credentialSubject.lprCategory"
                      ],
                      "id": "lpr_category_id",
                      "purpose": "Specific LPR category.",
                      "filter": {
                        "type": "string",
                        "const": "C09"
                      }
                    },
                    {
                      "path": [
                        "$.credentialSubject.commuterClassification",
                        "$.vc.credentialSubject.commuterClassification"
                      ],
                      "id": "commuter_classification",
                      "purpose": "Specific commuter classification.",
                      "filter": {
                        "type": "string",
                        "const": "C1"
                      }
                    },
                    {
                      "path": [
                        "$.credentialSubject.registrationCity",
                        "$.vc.credentialSubject.registrationCity"
                      ],
                      "id": "registration_city",
                      "purpose": "Specific registration city.",
                      "optional": true,
                      "filter": {
                        "type": "string",
                        "const": "Albuquerque"
                      }
                    }
                  ]
                }
              }
            ]
          },
          {
            "id": "3c8b1d9a-limit-disclosure-optional-fields",
            "input_descriptors": [
              {
                "id": "uom",
                "name": "uom",
                "purpose": "Crude oil stream specification.",
                "constraints": {
                  "limit_disclosure": "required",
                  "fields": [
                    {
                      "path": [
                        "$.credentialSubject.physicalSpecs.uom",
                        "$.vc.credentialSubject.physicalSpecs.uom"
                      ],
                      "id": "unit_of_measure_barrel",
                      "purpose": "We can only use barrel UoM.",
                      "filter": {
                        "type": "string",
                        "const": "barrel"
                      }
                    },
                    {
                      "path": [
                        "$.credentialSubject.physicalSpecs.apiGravity",
                        "$.vc.credentialSubject.physicalSpecs.apiGravity"
                      ],
                      "id": "api_gravity",
                      "purpose": "Min API Gravity.",
                      "filter": {
                        "type": "integer",
                        "minimum": 20
                      }
                    },
                    {
                      "path": [
                        "$.credentialSubject.category",
                        "$.vc.credentialSubject.category"
                      ],
                      "id": "category",
                      "purpose": "Category.",
                      "optional": true,
                      "filter": {
                        "type": "string"
                      }
                    },
                    {
                      "path": [
                        "$.credentialSubject.supplierAddress",
                        "$.vc.credentialSubject.supplierAddress"
                      ],
                      "id": "supplier_address",
                      "purpose": "Supplier Address.",
                      "optional": true,
                      "filter": {
                        "type": "object"
                      }
                    }
                  ]
                }
              }
            ]
          },
          {
            "id": "lp403pb9-schema-match",
            "input_descriptors": [
              {
                "id": "schema",
                "name": "schema",
                "purpose": "Match credentials using specific schema.",
                "constraints": {
                  "fields": [
                    {
                      "path": [
                        "$[\"@context\"]"
                      ],
                      "id": "schema_id",
                      "purpose": "Match credentials using specific schema.",
                      "filter": {
                        "type": "array",
                        "contains": {
                          "type": "string",
                          "pattern": "https://trustbloc.github.io/context/vc/examples-crude-product-v1.jsonld"
                        }
                      }
                    }
                  ]
                }
              }
            ]
          }
        ]
      },
      "createDID": true
    },
    {
      "verifier": {
        "id": "awesome_cwt_verifier",
        "version": "v1.0",
        "name": "awesome_cwt_verifier",
        "organizationID": "00000000-0000-0000-0000-000000000001",
        "url": "https://test-verifier.com",
        "active": true,
        "webHook": "http://vcs.webhook.example.com:8180",
        "checks": {
          "credential": {
            "format": [
              "jwt",
              "cwt"
            ],
            "proof": true,
            "status": true,
            "strict": true
          },
          "presentation": {
            "format": [
              "cwt"
            ],
            "vcSubject": true,
            "proof": true
          }
        },
        "oidcConfig": {
          "roSigningAlgorithm": "EcdsaSecp256k1Signature2019",
          "keyType": "ECDSASecp256k1DER",
          "didMethod": "ion"
        },
        "presentationDefinitions": [
          {
            "id": "32f54163-no-limit-disclosure-single-field",
            "input_descriptors": [
              {
                "id": "degree",
                "name": "degree",
                "purpose": "We can only hire with bachelor degree.",
                "schema": [
                  {
                    "uri": "https://www.w3.org/2018/credentials#VerifiableCredential"
                  }
                ],
                "constraints": {
                  "fields": [
                    {
                      "path": [
                        "$.credentialSubject.degree.type",
                        "$.vc.credentialSubject.degree.type"
                      ],
                      "id": "degree_type_id",
                      "purpose": "We can only hire with bachelor degree.",
                      "filter": {
                        "type": "string",
                        "const": "BachelorDegree"
                      }
                    }
                  ]
                }
              }
            ]
          },
          {
            "id": "32f54163-no-limit-disclosure-optional-fields",
            "input_descriptors": [
              {
                "id": "lprCategory",
                "name": "lprCategory",
                "purpose": "Permanent Resident Card specification",
                "schema": [
                  {
                    "uri": "https://www.w3.org/2018/credentials#VerifiableCredential"
                  }
                ],
                "constraints": {
                  "fields": [
                    {
                      "path": [
                        "$.credentialSubject.lprCategory",
                        "$.vc.credentialSubject.lprCategory"
                      ],
                      "id": "lpr_category_id",
                      "purpose": "Specific LPR category.",
                      "filter": {
                        "type": "string",
                        "const": "C09"
                      }
                    },
                    {
                      "path": [
                        "$.credentialSubject.commuterClassification",
                        "$.vc.credentialSubject.commuterClassification"
                      ],
                      "id": "commuter_classification",
                      "purpose": "Specific commuter classification.",
                      "filter": {
                        "type": "string",
                        "const": "C1"
                      }
                    },
                    {
                      "path": [
                        "$.credentialSubject.registrationCity",
                        "$.vc.credentialSubject.registrationCity"
                      ],
                      "id": "registration_city",
                      "purpose": "Specific registration city.",
                      "optional": true,
                      "filter": {
                        "type": "string",
                        "const": "Albuquerque"
                      }
                    }
                  ]
                }
              }
            ]
          },
          {
            "id": "3c8b1d9a-limit-disclosure-optional-fields",
            "input_descriptors": [
              {
                "id": "uom",
                "name": "uom",
                "purpose": "Crude oil stream specification.",
                "constraints": {
                  "limit_disclosure": "required",
                  "fields": [
                    {
                      "path": [
                        "$.credentialSubject.physicalSpecs.uom",
                        "$.vc.credentialSubject.physicalSpecs.uom"
                      ],
                      "id": "unit_of_measure_barrel",
                      "purpose": "We can only use barrel UoM.",
                      "filter": {
                        "type": "string",
                        "const": "barrel"
                      }
                    },
                    {
                      "path": [
                        "$.credentialSubject.physicalSpecs.apiGravity",
                        "$.vc.credentialSubject.physicalSpecs.apiGravity"
                      ],
                      "id": "api_gravity",
                      "purpose": "Min API Gravity.",
                      "filter": {
                        "type": "integer",
                        "minimum": 20
                      }
                    },
                    {
                      "path": [
                        "$.credentialSubject.category",
                        "$.vc.credentialSubject.category"
                      ],
                      "id": "category",
                      "purpose": "Category.",
                      "optional": true,
                      "filter": {
                        "type": "string"
                      }
                    },
                    {
                      "path": [
                        "$.credentialSubject.supplierAddress",
                        "$.vc.credentialSubject.supplierAddress"
                      ],
                      "id": "supplier_address",
                      "purpose": "Supplier Address.",
                      "optional": true,
                      "filter": {
                        "type": "object"
                      }
                    }
                  ]
                }
              }
            ]
          },
          {
            "id": "lp403pb9-schema-match",
            "input_descriptors": [
              {
                "id": "schema",
                "name": "schema",
                "purpose": "Match credentials using specific schema.",
                "constraints": {
                  "fields": [
                    {
                      "path": [
                        "$[\"@context\"]"
                      ],
                      "id": "schema_id",
                      "purpose": "Match credentials using specific schema.",
                      "filter": {
                        "type": "array",
                        "contains": {
                          "type": "string",
                          "pattern": "https://trustbloc.github.io/context/vc/examples-crude-product-v1.jsonld"
                        }
                      }
                    }
                  ]
                }
              }
            ]
          }
        ]
      },
      "createDID": true
    },
    {
      "verifier": {
        "id": "v_myprofile_multivp_jwt",
        "version": "v1.0",
        "name": "v_myprofile_multivp_jwt",
        "organizationID": "00000000-0000-0000-0000-000000000001",
        "url": "https://test-verifier.com",
        "logoURL": "https://test-verifier.com/logo.png",
        "active": true,
        "webHook": "http://vcs.webhook.example.com:8180",
        "checks": {
          "credential": {
            "format": [
              "jwt"
            ],
            "proof": true,
            "status": true,
            "strict": true
          },
          "presentation": {
            "format": [
              "jwt"
            ],
            "vcSubject": true,
            "proof": true
          }
        },
        "oidcConfig": {
          "roSigningAlgorithm": "EcdsaSecp256k1Signature2019",
          "keyType": "ECDSASecp256k1DER",
          "didMethod": "ion"
        },
        "presentationDefinitions": [
          {
            "id": "8bc45260-ed00-4c23-a32a-b70e5aef3d92",
            "input_descriptors": [
              {
                "id": "degree",
                "name": "degree",
                "purpose": "We can only hire with bachelor degree.",
                "schema": [
                  {
                    "uri": "https://www.w3.org/2018/credentials#VerifiableCredential"
                  }
                ],
                "constraints": {
                  "fields": [
                    {
                      "path": [
                        "$.credentialSubject.degree.type",
                        "$.vc.credentialSubject.degree.type"
                      ],
                      "id": "degree_type_id",
                      "purpose": "We can only hire with bachelor degree.",
                      "filter": {
                        "type": "string",
                        "const": "BachelorDegree"
                      }
                    }
                  ]
                }
              },
              {
                "id": "verified employee",
                "name": "verified employee",
                "constraints": {
                  "fields": [
                    {
                      "path": [
                        "$.type",
                        "$.vc.type"
                      ],
                      "id": "verified_employee_id",
                      "purpose": "We can only work with verified employee.",
                      "filter": {
                        "type": "array",
                        "contains": {
                          "const": "VerifiedEmployee",
                          "type": "string"
                        }
                      }
                    }
                  ]
                }
              }
            ]
          }
        ]
      },
      "createDID": true
    },
    {
      "verifier": {
        "id": "v_myprofile_jwt_whitelist",
        "version": "v1.0",
        "name": "v_myprofile_jwt_whitelist",
        "organizationID": "00000000-0000-0000-0000-000000000001",
        "url": "https://test-verifier.com",
        "active": true,
        "webHook": "http://vcs.webhook.example.com:8180",
        "checks": {
          "credential": {
            "format": [
              "jwt"
            ],
            "issuerTrustList": {
              "bank_issuer": {},
              "bank_issuer_sdjwt_v5": {
                "credentialTypes": [
                  "CrudeProductCredential"
                ]
              }
            },
            "proof": true,
            "status": true,
            "strict": true
          },
          "presentation": {
            "format": [
              "jwt"
            ],
            "vcSubject": true,
            "proof": true
          }
        },
        "oidcConfig": {
          "roSigningAlgorithm": "EcdsaSecp256k1Signature2019",
          "keyType": "ECDSASecp256k1DER",
          "didMethod": "ion"
        },
        "presentationDefinitions": [
          {
            "id": "32f54163-no-limit-disclosure-single-field",
            "input_descriptors": [
              {
                "id": "degree",
                "name": "degree",
                "purpose": "We can only hire with bachelor degree.",
                "schema": [
                  {
                    "uri": "https://www.w3.org/2018/credentials#VerifiableCredential"
                  }
                ],
                "constraints": {
                  "fields": [
                    {
                      "path": [
                        "$.credentialSubject.degree.type",
                        "$.vc.credentialSubject.degree.type"
                      ],
                      "id": "degree_type_id",
                      "purpose": "We can only hire with bachelor degree.",
                      "filter": {
                        "type": "string",
                        "const": "BachelorDegree"
                      }
                    }
                  ]
                }
              }
            ]
          },
          {
            "id": "32f54163-no-limit-disclosure-optional-fields",
            "input_descriptors": [
              {
                "id": "lprCategory",
                "name": "lprCategory",
                "purpose": "Permanent Resident Card specification",
                "schema": [
                  {
                    "uri": "https://www.w3.org/2018/credentials#VerifiableCredential"
                  }
                ],
                "constraints": {
                  "fields": [
                    {
                      "path": [
                        "$.credentialSubject.lprCategory",
                        "$.vc.credentialSubject.lprCategory"
                      ],
                      "id": "lpr_category_id",
                      "purpose": "Specific LPR category.",
                      "filter": {
                        "type": "string",
                        "const": "C09"
                      }
                    },
                    {
                      "path": [
                        "$.credentialSubject.commuterClassification",
                        "$.vc.credentialSubject.commuterClassification"
                      ],
                      "id": "commuter_classification",
                      "purpose": "Specific commuter classification.",
                      "filter": {
                        "type": "string",
                        "const": "C1"
                      }
                    },
                    {
                      "path": [
                        "$.credentialSubject.registrationCity",
                        "$.vc.credentialSubject.registrationCity"
                      ],
                      "id": "registration_city",
                      "purpose": "Specific registration city.",
                      "optional": true,
                      "filter": {
                        "type": "string",
                        "const": "Albuquerque"
                      }
                    }
                  ]
                }
              }
            ]
          },
          {
            "id": "3c8b1d9a-limit-disclosure-optional-fields",
            "input_descriptors": [
              {
                "id": "uom",
                "name": "uom",
                "purpose": "Crude oil stream specification.",
                "constraints": {
                  "limit_disclosure": "required",
                  "fields": [
                    {
                      "path": [
                        "$.credentialSubject.physicalSpecs.uom",
                        "$.vc.credentialSubject.physicalSpecs.uom"
                      ],
                      "id": "unit_of_measure_barrel",
                      "purpose": "We can only use barrel UoM.",
                      "filter": {
                        "type": "string",
                        "const": "barrel"
                      }
                    },
                    {
                      "path": [
                        "$.credentialSubject.physicalSpecs.apiGravity",
                        "$.vc.credentialSubject.physicalSpecs.apiGravity"
                      ],
                      "id": "api_gravity",
                      "purpose": "Min API Gravity.",
                      "filter": {
                        "type": "integer",
                        "minimum": 20
                      }
                    },
                    {
                      "path": [
                        "$.credentialSubject.category",
                        "$.vc.credentialSubject.category"
                      ],
                      "id": "category",
                      "purpose": "Category.",
                      "optional": true,
                      "filter": {
                        "type": "string"
                      }
                    },
                    {
                      "path": [
                        "$.credentialSubject.supplierAddress",
                        "$.vc.credentialSubject.supplierAddress"
                      ],
                      "id": "supplier_address",
                      "purpose": "Supplier Address.",
                      "optional": true,
                      "filter": {
                        "type": "object"
                      }
                    }
                  ]
                }
              }
            ]
          },
          {
            "id": "lp403pb9-schema-match",
            "input_descriptors": [
              {
                "id": "schema",
                "name": "schema",
                "purpose": "Match credentials using specific schema.",
                "constraints": {
                  "fields": [
                    {
                      "path": [
                        "$[\"@context\"]"
                      ],
                      "id": "schema_id",
                      "purpose": "Match credentials using specific schema.",
                      "filter": {
                        "type": "array",
                        "contains": {
                          "type": "string",
                          "pattern": "https://trustbloc.github.io/context/vc/examples-crude-product-v1.jsonld"
                        }
                      }
                    }
                  ]
                }
              }
            ]
          }
        ]
      },
      "createDID": true
    },
    {
      "verifier": {
        "id": "v_myprofile_jwt_client_attestation",
        "version": "v1.0",
        "name": "v_myprofile_jwt_client_attestation",
        "organizationID": "00000000-0000-0000-0000-000000000001",
        "url": "https://test-verifier.com",
        "active": true,
        "webHook": "http://vcs.webhook.example.com:8180",
        "checks": {
          "credential": {
            "format": [
              "jwt"
            ],
            "issuerTrustList": {
              "i_myprofile_jwt_client_attestation": {}
            },
            "proof": true,
            "status": true
          },
          "presentation": {
            "format": [
              "jwt"
            ],
            "vcSubject": true,
            "proof": true
          },
          "policy": {
            "policyUrl": "https://mock-trustregistry.trustbloc.local:8098/verifier/policies/v_myprofile_jwt_client_attestation/v1.latest/interactions/presentation"
          },
          "clientAttestationCheck": {
            "enabled": true
          }
        },
        "oidcConfig": {
          "roSigningAlgorithm": "EcdsaSecp256k1Signature2019",
          "keyType": "ECDSASecp256k1DER",
          "didMethod": "ion"
        },
        "presentationDefinitions": [
          {
            "id": "attestation-vc-single-field",
            "input_descriptors": [
              {
                "id": "degree_type_id",
                "name": "degree",
                "purpose": "We can only hire with bachelor degree.",
                "constraints": {
                  "fields": [
                    {
                      "path": [
                        "$.credentialSubject.degree.type"
                      ],
                      "id": "degree_type_id",
                      "purpose": "We can only hire with bachelor degree.",
                      "filter": {
                        "type": "string",
                        "const": "BachelorDegree"
                      }
                    }
                  ]
                }
              }
            ]
          }
        ]
      },
      "createDID": true
    }
  ]
}<|MERGE_RESOLUTION|>--- conflicted
+++ resolved
@@ -1971,7 +1971,199 @@
           "refreshServiceEnabled": false,
           "signingAlgorithm": "ES256K",
           "signatureRepresentation": 1,
-<<<<<<< HEAD
+          "keyType": "RSARS256",
+          "format": "cwt",
+          "didMethod": "ion",
+          "status": {
+            "type": "BitstringStatusListEntry"
+          }
+        },
+        "oidcConfig": {
+          "client_id": "7d4u50e7w6nfq8tfayhzplgjf",
+          "client_secret_handle": "282ks4fkuqfosus5k0x30abnv",
+          "redirect_uri": "https://api-gateway.trustbloc.local:5566/oidc/redirect",
+          "issuer_well_known": "http://cognito-mock.trustbloc.local:9229/local_5a9GzRvB/.well-known/openid-configuration",
+          "scopes_supported": [
+            "openid",
+            "profile"
+          ],
+          "grant_types_supported": [
+            "authorization_code",
+            "urn:ietf:params:oauth:grant-type:pre-authorized_code"
+          ],
+          "response_types_supported": [
+            "code"
+          ],
+          "token_endpoint_auth_methods_supported": [
+            "none"
+          ],
+          "enable_dynamic_client_registration": true,
+          "wallet_initiated_auth_flow_supported": true,
+          "pre-authorized_grant_anonymous_access_supported": true,
+          "claims_endpoint": "https://mock-login-consent.example.com:8099/claim-data?credentialType=PermanentResidentCard"
+        },
+        "credentialTemplates": [
+          {
+            "contexts": [
+              "https://www.w3.org/ns/credentials/v2",
+              "https://w3id.org/citizenship/mod/v2"
+            ],
+            "type": "PermanentResidentCard",
+            "id": "permanentResidentCardTemplateID",
+            "issuer": "did:orb:awesome_cwt_vcdm2",
+            "checks": {
+              "strict": false
+            }
+          },
+          {
+            "contexts": [
+              "https://www.w3.org/ns/credentials/v2",
+              "https://www.w3.org/ns/credentials/examples/v2"
+            ],
+            "type": "VerifiedEmployee",
+            "id": "templateID",
+            "issuer": "did:orb:awesome_cwt_vcdm2",
+            "checks": {
+              "strict": false
+            }
+          },
+          {
+            "contexts": [
+              "https://www.w3.org/ns/credentials/v2",
+              "https://www.w3.org/ns/credentials/examples/v2"
+            ],
+            "type": "UniversityDegreeCredential",
+            "id": "universityDegreeTemplateID",
+            "issuer": "did:orb:awesome_cwt_vcdm2",
+            "checks": {
+              "strict": false
+            }
+          },
+          {
+            "contexts": [
+              "https://www.w3.org/ns/credentials/v2",
+              "https://trustbloc.github.io/context/vc/examples-crude-product-v2.jsonld"
+            ],
+            "type": "CrudeProductCredential",
+            "id": "crudeProductCredentialTemplateID",
+            "issuer": "did:orb:awesome_cwt_vcdm2",
+            "checks": {
+              "strict": false
+            }
+          }
+        ],
+        "credentialMetadata": {
+          "display": [],
+          "credential_configurations_supported": {
+            "VerifiedEmployeeIdentifier": {
+              "format": "cwt_vc-ld",
+              "display": [
+                {
+                  "name": "Verified Employee",
+                  "locale": "en-US",
+                  "logo": {
+                    "uri": "https://example.com/public/logo.png",
+                    "alt_text": "a square logo of a employee verification"
+                  },
+                  "background_color": "#12107c",
+                  "text_color": "#FFFFFF"
+                }
+              ],
+              "credential_definition": {
+                "credentialSubject": {
+                  "displayName": {
+                    "display": [
+                      {
+                        "name": "Employee",
+                        "locale": "en-US"
+                      }
+                    ]
+                  },
+                  "givenName": {
+                    "display": [
+                      {
+                        "name": "Given Name",
+                        "locale": "en-US"
+                      }
+                    ]
+                  },
+                  "jobTitle": {
+                    "display": [
+                      {
+                        "name": "Job Title",
+                        "locale": "en-US"
+                      }
+                    ]
+                  },
+                  "surname": {
+                    "display": [
+                      {
+                        "name": "Surname",
+                        "locale": "en-US"
+                      }
+                    ]
+                  },
+                  "preferredLanguage": {
+                    "display": [
+                      {
+                        "name": "Preferred Language",
+                        "locale": "en-US"
+                      }
+                    ]
+                  },
+                  "mail": {
+                    "display": [
+                      {
+                        "name": "Mail",
+                        "locale": "en-US"
+                      }
+                    ]
+                  },
+                  "photo": {
+                    "display": [
+                      {
+                        "name": "Photo"
+                      }
+                    ]
+                  }
+                },
+                "type": [
+                  "VerifiableCredential",
+                  "PermanentResidentCard"
+                ]
+              }
+            },
+            "CrudeProductCredentialIdentifier": {
+              "format": "cwt_vc-ld",
+              "scope": "CrudeProductCredential_001",
+              "credential_definition": {
+                "type": [
+                  "VerifiableCredential",
+                  "CrudeProductCredential"
+                ],
+                "credentialSubject": {}
+              },
+              "display": []
+            }
+          }
+        }
+      },
+      "createDID": true
+    },
+    {
+      "issuer": {
+        "id": "i_myprofile_ud_es256k_sdjwt",
+        "version": "v1.0",
+        "groupID": "group_i_myprofile_ud_es256k_sdjwt",
+        "name": "i_myprofile_ud_es256k_sdjwt",
+        "organizationID": "00000000-0000-0000-0000-000000000001",
+        "url": "http://vc-rest-echo.trustbloc.local:8075",
+        "webHook": "http://vcs.webhook.example.com:8180",
+        "active": true,
+        "vcConfig": {
+          "refreshServiceEnabled": false,
+          "signingAlgorithm": "ES256K",
+          "signatureRepresentation": 1,
           "keyType": "ECDSASecp256k1DER",
           "format": "jwt",
           "didMethod": "ion",
@@ -2030,255 +2222,6 @@
           "didMethod": "ion",
           "status": {
             "type": "StatusList2021Entry"
-          }
-        }
-      },
-      "createDID": true
-    },
-    {
-      "issuer": {
-        "id": "i_myprofile_prc_P256k1",
-        "version": "v1.0",
-        "groupID": "group_i_myprofile_prc_P256k1",
-        "name": "i_myprofile_prc_P256k1",
-        "organizationID": "00000000-0000-0000-0000-000000000001",
-        "url": "http://vc-rest-echo.trustbloc.local:8075",
-        "webHook": "http://vcs.webhook.example.com:8180",
-        "active": true,
-        "vcConfig": {
-          "refreshServiceEnabled": false,
-          "signingAlgorithm": "JsonWebSignature2020",
-          "signatureRepresentation": 1,
-          "keyType": "ECDSASecp256k1DER",
-          "format": "ldp",
-=======
-          "keyType": "RSARS256",
-          "format": "cwt",
->>>>>>> 4e96c461
-          "didMethod": "ion",
-          "status": {
-            "type": "BitstringStatusListEntry"
-          }
-        },
-        "oidcConfig": {
-          "client_id": "7d4u50e7w6nfq8tfayhzplgjf",
-          "client_secret_handle": "282ks4fkuqfosus5k0x30abnv",
-          "redirect_uri": "https://api-gateway.trustbloc.local:5566/oidc/redirect",
-          "issuer_well_known": "http://cognito-mock.trustbloc.local:9229/local_5a9GzRvB/.well-known/openid-configuration",
-          "scopes_supported": [
-            "openid",
-            "profile"
-          ],
-          "grant_types_supported": [
-            "authorization_code",
-            "urn:ietf:params:oauth:grant-type:pre-authorized_code"
-          ],
-          "response_types_supported": [
-            "code"
-          ],
-          "token_endpoint_auth_methods_supported": [
-            "none"
-          ],
-          "enable_dynamic_client_registration": true,
-          "wallet_initiated_auth_flow_supported": true,
-          "pre-authorized_grant_anonymous_access_supported": true,
-          "claims_endpoint": "https://mock-login-consent.example.com:8099/claim-data?credentialType=PermanentResidentCard"
-        },
-        "credentialTemplates": [
-          {
-            "contexts": [
-              "https://www.w3.org/ns/credentials/v2",
-              "https://w3id.org/citizenship/mod/v2"
-            ],
-            "type": "PermanentResidentCard",
-            "id": "permanentResidentCardTemplateID",
-            "issuer": "did:orb:awesome_cwt_vcdm2",
-            "checks": {
-              "strict": false
-            }
-          },
-          {
-            "contexts": [
-              "https://www.w3.org/ns/credentials/v2",
-              "https://www.w3.org/ns/credentials/examples/v2"
-            ],
-            "type": "VerifiedEmployee",
-            "id": "templateID",
-            "issuer": "did:orb:awesome_cwt_vcdm2",
-            "checks": {
-              "strict": false
-            }
-          },
-          {
-            "contexts": [
-              "https://www.w3.org/ns/credentials/v2",
-              "https://www.w3.org/ns/credentials/examples/v2"
-            ],
-            "type": "UniversityDegreeCredential",
-            "id": "universityDegreeTemplateID",
-            "issuer": "did:orb:awesome_cwt_vcdm2",
-            "checks": {
-              "strict": false
-            }
-          },
-          {
-            "contexts": [
-              "https://www.w3.org/ns/credentials/v2",
-              "https://trustbloc.github.io/context/vc/examples-crude-product-v2.jsonld"
-            ],
-            "type": "CrudeProductCredential",
-            "id": "crudeProductCredentialTemplateID",
-            "issuer": "did:orb:awesome_cwt_vcdm2",
-            "checks": {
-              "strict": false
-            }
-          }
-        ],
-        "credentialMetadata": {
-          "display": [],
-          "credential_configurations_supported": {
-            "VerifiedEmployeeIdentifier": {
-              "format": "cwt_vc-ld",
-              "display": [
-                {
-                  "name": "Verified Employee",
-                  "locale": "en-US",
-                  "logo": {
-                    "uri": "https://example.com/public/logo.png",
-                    "alt_text": "a square logo of a employee verification"
-                  },
-                  "background_color": "#12107c",
-                  "text_color": "#FFFFFF"
-                }
-              ],
-              "credential_definition": {
-                "credentialSubject": {
-                  "displayName": {
-                    "display": [
-                      {
-                        "name": "Employee",
-                        "locale": "en-US"
-                      }
-                    ]
-                  },
-                  "givenName": {
-                    "display": [
-                      {
-                        "name": "Given Name",
-                        "locale": "en-US"
-                      }
-                    ]
-                  },
-                  "jobTitle": {
-                    "display": [
-                      {
-                        "name": "Job Title",
-                        "locale": "en-US"
-                      }
-                    ]
-                  },
-                  "surname": {
-                    "display": [
-                      {
-                        "name": "Surname",
-                        "locale": "en-US"
-                      }
-                    ]
-                  },
-                  "preferredLanguage": {
-                    "display": [
-                      {
-                        "name": "Preferred Language",
-                        "locale": "en-US"
-                      }
-                    ]
-                  },
-                  "mail": {
-                    "display": [
-                      {
-                        "name": "Mail",
-                        "locale": "en-US"
-                      }
-                    ]
-                  },
-                  "photo": {
-                    "display": [
-                      {
-                        "name": "Photo"
-                      }
-                    ]
-                  }
-                },
-                "type": [
-                  "VerifiableCredential",
-                  "PermanentResidentCard"
-                ]
-              }
-            },
-            "CrudeProductCredentialIdentifier": {
-              "format": "cwt_vc-ld",
-              "scope": "CrudeProductCredential_001",
-              "credential_definition": {
-                "type": [
-                  "VerifiableCredential",
-                  "CrudeProductCredential"
-                ],
-                "credentialSubject": {}
-              },
-              "display": []
-            }
-          }
-        }
-      },
-      "createDID": true
-    },
-    {
-      "issuer": {
-        "id": "i_myprofile_ud_es256k_sdjwt",
-        "version": "v1.0",
-        "groupID": "group_i_myprofile_ud_es256k_sdjwt",
-        "name": "i_myprofile_ud_es256k_sdjwt",
-        "organizationID": "00000000-0000-0000-0000-000000000001",
-        "url": "http://vc-rest-echo.trustbloc.local:8075",
-        "webHook": "http://vcs.webhook.example.com:8180",
-        "active": true,
-        "vcConfig": {
-          "refreshServiceEnabled": false,
-          "signingAlgorithm": "ES256K",
-          "signatureRepresentation": 1,
-          "keyType": "ECDSASecp256k1DER",
-          "format": "jwt",
-          "didMethod": "ion",
-          "status": {
-            "type": "RevocationList2020Status"
-          },
-          "sdjwt": {
-            "enable": true,
-            "hashAlg": 6
-          }
-        }
-      },
-      "createDID": true
-    },
-    {
-      "issuer": {
-        "id": "i_myprofile_ud_p256",
-        "version": "v1.0",
-        "groupID": "group_i_myprofile_ud_p256",
-        "name": "i_myprofile_ud_p256",
-        "organizationID": "00000000-0000-0000-0000-000000000001",
-        "url": "http://vc-rest-echo.trustbloc.local:8075",
-        "webHook": "http://vcs.webhook.example.com:8180",
-        "active": true,
-        "vcConfig": {
-          "refreshServiceEnabled": false,
-          "signingAlgorithm": "JsonWebSignature2020",
-          "signatureRepresentation": 1,
-          "keyType": "ECDSAP256DER",
-          "format": "ldp",
-          "didMethod": "ion",
-          "status": {
-            "type": "RevocationList2020Status"
           }
         }
       },
