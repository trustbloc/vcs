--- conflicted
+++ resolved
@@ -25,14 +25,9 @@
 #    Then Wallet receives a valid credential
 
     And   New verifiable credentials is created from table:
-<<<<<<< HEAD
-      | IssuerProfile             | Organization | Credential             | VCFormat      |
-      | i_myprofile_ud_es256k_jwt | test_org     | university_degree.json | jwt_vc_json   |
-=======
       | IssuerProfile              | Organization | Credential             | VCFormat |
       | i_myprofile_ud_es256_sdjwt | test_org     | university_degree.json | jwt_vc   |
       | i_myprofile_ud_es256k_jwt  | test_org     | university_degree.json | jwt_vc   |
->>>>>>> cd25e58f
     And User saves credentials into the wallet
 
     When User interacts with Verifier and initiate OIDC4VP interaction under "v_myprofile_jwt" profile for organization "test_org"
