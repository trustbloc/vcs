--- conflicted
+++ resolved
@@ -87,14 +87,10 @@
     Examples:
       | issuerProfile                  | credentialType             | credentialTemplate               | verifierProfile      | presentationDefinitionID                     | fields                                                       | proofType |
 #      SDJWT issuer, JWT verifier, no limit disclosure in PD query.
-<<<<<<< HEAD
       | bank_issuer/v1.0               | UniversityDegreeCredential | universityDegreeTemplateID       | v_myprofile_jwt/v1.0 | 32f54163-no-limit-disclosure-single-field    | degree_type_id                                               | jwt       |
       | bank_issuer/v1.0               | UniversityDegreeCredential | universityDegreeTemplateID       | v_myprofile_jwt/v1.0 | 32f54163-no-limit-disclosure-single-field    | degree_type_id                                               | ldp_vc    |
       | bank_issuer/v1.0               | UniversityDegreeCredential | universityDegreeTemplateID       | v_myprofile_jwt/v1.0 | 32f54163-no-limit-disclosure-single-field    | degree_type_id                                               | cwt       |
-=======
-      | bank_issuer/v1.0               | UniversityDegreeCredential | universityDegreeTemplateID       | v_myprofile_jwt/v1.0 | 32f54163-no-limit-disclosure-single-field    | degree_type_id                                               |
-      | acme_issuer/v1.0               | UniversityDegreeCredential | universityDegreeTemplateID       | v_myprofile_jwt/v1.0 | 32f54163-no-limit-disclosure-single-field    | degree_type_id                                               |
->>>>>>> 65c8ed89
+      | acme_issuer/v1.0               | UniversityDegreeCredential | universityDegreeTemplateID       | v_myprofile_jwt/v1.0 | 32f54163-no-limit-disclosure-single-field    | degree_type_id                                               | jwt       |
 #      SDJWT issuer, JWT verifier, limit disclosure and optional fields in PD query.
       | bank_issuer/v1.0               | CrudeProductCredential     | crudeProductCredentialTemplateID | v_myprofile_jwt/v1.0 | 3c8b1d9a-limit-disclosure-optional-fields    | unit_of_measure_barrel,api_gravity,category,supplier_address | jwt       |
       | bank_issuer_sdjwt_v5/v1.0      | CrudeProductCredential     | crudeProductCredentialTemplateID | v_myprofile_jwt/v1.0 | 3c8b1d9a-limit-disclosure-optional-fields    | unit_of_measure_barrel,api_gravity,category,supplier_address | jwt       |
