/*
Copyright Avast Software. All Rights Reserved.

SPDX-License-Identifier: Apache-2.0
*/

package oidc4ci

import (
	"bytes"
	"context"
	"crypto/ed25519"
	"crypto/rand"
	"crypto/tls"
	"encoding/json"
	"errors"
	"fmt"
	"io"
	"net/http"
	"time"

	"github.com/google/uuid"
	"github.com/hyperledger/aries-framework-go-ext/component/vdr/orb"
	docdid "github.com/hyperledger/aries-framework-go/pkg/doc/did"
	"github.com/hyperledger/aries-framework-go/pkg/doc/jose/jwk/jwksupport"
	"github.com/hyperledger/aries-framework-go/pkg/doc/jwt"
	vdrapi "github.com/hyperledger/aries-framework-go/pkg/framework/aries/api/vdr"
	vdrpkg "github.com/hyperledger/aries-framework-go/pkg/vdr"
	"golang.org/x/oauth2"

	vccrypto "github.com/trustbloc/vcs/pkg/doc/vc/crypto"
	"github.com/trustbloc/vcs/pkg/doc/verifiable"
)

func getCredential(
	oauthClient *oauth2.Config,
	token *oauth2.Token,
	tlsConfig *tls.Config,
	debug bool,
) (*credentialResponse, error) {
	publicKey, privateKey, err := ed25519.GenerateKey(rand.Reader)
	if err != nil {
		return nil, fmt.Errorf("generate key pair: %w", err)
	}

	diddoc, err := createDID(tlsConfig, publicKey)
	if err != nil {
		return nil, fmt.Errorf("create did: %w", err)
	}

	jws, err := createProof(
		oauthClient.ClientID,
		token.Extra("c_nonce").(string),
		privateKey,
		diddoc.VerificationMethod[0].ID,
	)
	if err != nil {
		return nil, fmt.Errorf("create proof: %w", err)
	}

	b, err := json.Marshal(credentialRequest{
		Format: string(verifiable.JwtVCJson),
		Type:   "UniversityDegreeCredential",
		Proof: jwtProof{
			ProofType: "jwt",
			JWT:       jws,
		},
	})
	if err != nil {
		return nil, fmt.Errorf("marshal credential request: %w", err)
	}

	var transport http.RoundTripper = &http.Transport{TLSClientConfig: tlsConfig}

	if debug {
		transport = &DumpTransport{transport}
	}

	ctx := context.WithValue(context.Background(), oauth2.HTTPClient, &http.Client{Transport: transport})

	httpClient := oauthClient.Client(ctx, token)

	resp, err := httpClient.Post(vcsCredentialEndpoint, "application/json", bytes.NewBuffer(b))
	if err != nil {
		return nil, fmt.Errorf("get credential: %w", err)
	}

	if resp.StatusCode != http.StatusOK {
<<<<<<< HEAD
		b1, _ := io.ReadAll(resp.Body)
		return nil, fmt.Errorf("get credential: status %s. body %v", resp.Status, string(b1))
=======
		return nil, fmt.Errorf("get credential: %w", parseError(resp.Body))
>>>>>>> cd25e58f
	}

	var credentialResp credentialResponse

	if err = json.NewDecoder(resp.Body).Decode(&credentialResp); err != nil {
		return nil, fmt.Errorf("decode credential response: %w", err)
	}

	return &credentialResp, nil
}

type responseError struct {
	Code    string `json:"code"`
	Message string `json:"message"`
}

func (r *responseError) Error() string {
	return r.Message
}

func parseError(r io.Reader) error {
	b, err := io.ReadAll(r)
	if err != nil {
		return fmt.Errorf("read body: %w", err)
	}

	var errResp responseError

	if err = json.Unmarshal(b, &errResp); err != nil {
		return errors.New(string(b))
	}

	return &errResp
}

func createDID(
	tlsConfig *tls.Config,
	pub ed25519.PublicKey,
) (*docdid.Doc, error) {
	vdr, err := orb.New(nil, orb.WithDomain(didDomain), orb.WithTLSConfig(tlsConfig),
		orb.WithAuthToken(didServiceAuthToken))
	if err != nil {
		return nil, fmt.Errorf("create orb vdr: %w", err)
	}

	jwk, err := jwksupport.JWKFromKey(pub)
	if err != nil {
		return nil, fmt.Errorf("create jwk from key: %w", err)
	}

	docID := uuid.NewString()
	keyID := uuid.NewString()

	vm, err := docdid.NewVerificationMethodFromJWK(docID+"#"+keyID, vccrypto.JSONWebKey2020, "", jwk)
	if err != nil {
		return nil, fmt.Errorf("create verification method: %w", err)
	}

	doc := &docdid.Doc{
		ID:              docID,
		Authentication:  []docdid.Verification{*docdid.NewReferencedVerification(vm, docdid.Authentication)},
		AssertionMethod: []docdid.Verification{*docdid.NewReferencedVerification(vm, docdid.AssertionMethod)},
	}

	vdrRegistry := vdrpkg.New(vdrpkg.WithVDR(vdr))

	updateKey, _, err := ed25519.GenerateKey(rand.Reader)
	recoverKey, _, err := ed25519.GenerateKey(rand.Reader)

	docResolution, err := vdrRegistry.Create(
		orb.DIDMethod,
		doc,
		vdrapi.WithOption(orb.UpdatePublicKeyOpt, updateKey),
		vdrapi.WithOption(orb.RecoveryPublicKeyOpt, recoverKey),
	)
	if err != nil {
		return nil, fmt.Errorf("register did in vdr: %w", err)
	}

	return docResolution.DIDDocument, nil
}

func createProof(
	oauthClientId string,
	cNonce string,
	privateKey ed25519.PrivateKey,
	verificationKID string,
) (string, error) {
	jwtSigner := jwt.NewEd25519Signer(privateKey)

	claims := &jwtProofClaims{
		Issuer:   oauthClientId,
		IssuedAt: time.Now().Unix(),
		Nonce:    cNonce,
	}

	jwtHeaders := map[string]interface{}{
		"alg": "EdDSA",
		"kid": verificationKID,
	}

	signedJWT, err := jwt.NewSigned(claims, jwtHeaders, jwtSigner)
	if err != nil {
		return "", fmt.Errorf("create signed jwt: %w", err)
	}

	jws, err := signedJWT.Serialize(false)
	if err != nil {
		return "", fmt.Errorf("serialize signed jwt: %w", err)
	}

	return jws, nil
}<|MERGE_RESOLUTION|>--- conflicted
+++ resolved
@@ -86,12 +86,7 @@
 	}
 
 	if resp.StatusCode != http.StatusOK {
-<<<<<<< HEAD
-		b1, _ := io.ReadAll(resp.Body)
-		return nil, fmt.Errorf("get credential: status %s. body %v", resp.Status, string(b1))
-=======
 		return nil, fmt.Errorf("get credential: %w", parseError(resp.Body))
->>>>>>> cd25e58f
 	}
 
 	var credentialResp credentialResponse
