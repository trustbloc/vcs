--- conflicted
+++ resolved
@@ -2220,11 +2220,7 @@
       description: Model for Prepare Credential response.
       properties:
         credential:
-<<<<<<< HEAD
-          description: Deprecated. Credential value.
-=======
           description: Credential value. According to draft 13 spec.
->>>>>>> 8d5b3bf7
           oneOf:
             - type: string
             - type: object
