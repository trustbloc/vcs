/*
Copyright Gen Digital Inc. All Rights Reserved.

SPDX-License-Identifier: Apache-2.0
*/

package oidc4vp

import (
	"bytes"
	"context"
	"encoding/hex"
	"encoding/json"
	"fmt"
	"io"
	"log/slog"
	"net/http"
	"net/url"
	"reflect"
	"strings"
	"time"

	"github.com/fxamacker/cbor/v2"
	"github.com/google/uuid"
	"github.com/jinzhu/copier"
	"github.com/piprate/json-gold/ld"
	"github.com/trustbloc/did-go/doc/did"
	vdrapi "github.com/trustbloc/did-go/vdr/api"
	"github.com/trustbloc/kms-go/doc/jose"
	"github.com/trustbloc/kms-go/spi/kms"
	"github.com/trustbloc/kms-go/wrapper/api"
	didconfigclient "github.com/trustbloc/vc-go/didconfig/client"
	"github.com/trustbloc/vc-go/jwt"
	"github.com/trustbloc/vc-go/presexch"
	"github.com/trustbloc/vc-go/proof/defaults"
	"github.com/trustbloc/vc-go/verifiable"
	cwt2 "github.com/trustbloc/vc-go/verifiable/cwt"
	"github.com/trustbloc/vc-go/vermethod"
	"github.com/veraison/go-cose"

	"github.com/trustbloc/vcs/component/wallet-cli/pkg/attestation"
	jwssigner "github.com/trustbloc/vcs/component/wallet-cli/pkg/signer"
	"github.com/trustbloc/vcs/component/wallet-cli/pkg/wallet"
	"github.com/trustbloc/vcs/pkg/doc/vc"
	vccrypto "github.com/trustbloc/vcs/pkg/doc/vc/crypto"
	vcs "github.com/trustbloc/vcs/pkg/doc/verifiable"
	vcskms "github.com/trustbloc/vcs/pkg/kms"
	kmssigner "github.com/trustbloc/vcs/pkg/kms/signer"
	"github.com/trustbloc/vcs/pkg/observability/metrics/noop"
)

const (
	linkedDomainsService = "LinkedDomains"
	tokenLifetimeSeconds = 600

	scopeOpenID              = "openid"
	customScopeTimeDetails   = "timedetails"
	customScopeWalletDetails = "walletdetails"
)

type AttestationService interface {
	GetAttestation(ctx context.Context, req attestation.GetAttestationRequest) (string, error)
}

type TrustRegistry interface {
	ValidateVerifier(
		ctx context.Context,
		verifierDID,
		verifierDomain string,
		credentials []*verifiable.Credential,
	) (bool, error)
}

type Flow struct {
	httpClient                     *http.Client
	documentLoader                 ld.DocumentLoader
	vdrRegistry                    vdrapi.Registry
	cryptoSuite                    api.Suite
	signer                         jose.Signer
	attestationService             AttestationService
	trustRegistry                  TrustRegistry
	wallet                         *wallet.Wallet
	walletDID                      *did.DID
	requestURI                     string
	enableLinkedDomainVerification bool
	disableDomainMatching          bool
	disableSchemaValidation        bool
	perfInfo                       *PerfInfo
	useMultiVPs                    bool
	attachments                    map[string]string
}

type provider interface {
	HTTPClient() *http.Client
	DocumentLoader() ld.DocumentLoader
	VDRegistry() vdrapi.Registry
	CryptoSuite() api.Suite
	AttestationService() AttestationService
	TrustRegistry() TrustRegistry
	Wallet() *wallet.Wallet
}

func NewFlow(p provider, opts ...Opt) (*Flow, error) {
	o := &options{
		walletDIDIndex: len(p.Wallet().DIDs()) - 1,
	}

	for i := range opts {
		opts[i](o)
	}

	if _, err := url.Parse(o.requestURI); err != nil {
		return nil, fmt.Errorf("invalid request uri: %w", err)
	}

	if o.walletDIDIndex < 0 || o.walletDIDIndex >= len(p.Wallet().DIDs()) {
		return nil, fmt.Errorf("invalid wallet did index: %d", o.walletDIDIndex)
	}

	walletDIDInfo := p.Wallet().DIDs()[o.walletDIDIndex]

	walletDID, err := did.Parse(walletDIDInfo.ID)
	if err != nil {
		return nil, fmt.Errorf("parse wallet did: %w", err)
	}

	docResolution, err := p.VDRegistry().Resolve(walletDID.String())
	if err != nil {
		return nil, fmt.Errorf("resolve wallet did: %w", err)
	}

	signer, err := p.CryptoSuite().FixedKeyMultiSigner(walletDIDInfo.KeyID)
	if err != nil {
		return nil, fmt.Errorf("create signer for key %s: %w", walletDIDInfo.KeyID, err)
	}

	signatureType := p.Wallet().SignatureType()

	jwsSigner := jwssigner.NewJWSSigner(
		docResolution.DIDDocument.VerificationMethod[0].ID,
		string(signatureType),
		kmssigner.NewKMSSigner(signer, signatureType, nil),
	)

	return &Flow{
		httpClient:                     p.HTTPClient(),
		documentLoader:                 p.DocumentLoader(),
		vdrRegistry:                    p.VDRegistry(),
		cryptoSuite:                    p.CryptoSuite(),
		signer:                         jwsSigner,
		attestationService:             p.AttestationService(),
		trustRegistry:                  p.TrustRegistry(),
		wallet:                         p.Wallet(),
		walletDID:                      walletDID,
		requestURI:                     o.requestURI,
		enableLinkedDomainVerification: o.enableLinkedDomainVerification,
		disableDomainMatching:          o.disableDomainMatching,
		disableSchemaValidation:        o.disableSchemaValidation,
		useMultiVPs:                    o.useMultiVPs,
		perfInfo:                       &PerfInfo{},
		attachments:                    o.attachments,
	}, nil
}

func (f *Flow) Run(ctx context.Context) error {
	totalFlowStart := time.Now()
	defer func() {
		f.perfInfo.VcsVPFlowDuration = time.Since(totalFlowStart)
	}()

	slog.Info("Running OIDC4VP flow",
		"wallet_did", f.walletDID.String(),
		"request_uri", f.requestURI,
		"enable_linked_domain_verification", f.enableLinkedDomainVerification,
		"disable_domain_matching", f.disableDomainMatching,
		"disable_schema_validation", f.disableSchemaValidation,
	)

	requestObject, err := f.fetchRequestObject(ctx)
	if err != nil {
		return err
	}

	if f.enableLinkedDomainVerification {
		if err = f.runLinkedDomainVerification(requestObject.ClientID); err != nil {
			return err
		}
	}

	var pd presexch.PresentationDefinition

	if err = copier.CopyWithOption(
		&pd,
		requestObject.PresentationDefinition,
		copier.Option{IgnoreEmpty: true, DeepCopy: true},
	); err != nil {
		return fmt.Errorf("copy presentation definition: %w", err)
	}

	if f.disableSchemaValidation && len(pd.InputDescriptors) > 0 {
		pd.InputDescriptors[0].Schema = nil
		requestObject.PresentationDefinition.InputDescriptors[0].Schema = nil
	}

	vps, presentationSubmission, err := f.queryWallet(&pd, requestObject.ClientMetadata.VPFormats)
	if err != nil {
		return fmt.Errorf("query wallet: %w", err)
	}

	vpFormats := requestObject.ClientMetadata.VPFormats

	for i := range presentationSubmission.DescriptorMap {
		if vpFormats.JwtVP != nil {
			presentationSubmission.DescriptorMap[i].Format = "jwt_vp"
		} else if vpFormats.LdpVP != nil {
			presentationSubmission.DescriptorMap[i].Format = "ldp_vp"
		}
	}

	var credentials []*verifiable.Credential

	for _, vp := range vps {
		vpCredentials := vp.Credentials()

		if !f.disableDomainMatching {
			for i := len(vpCredentials) - 1; i >= 0; i-- {
				credential := vpCredentials[i]
				if !sameDIDWebDomain(credential.Contents().Issuer.ID, requestObject.ClientID) {
					vpCredentials = append(vpCredentials[:i], vpCredentials[i+1:]...)
				}
			}
		}

		credentials = append(credentials, vpCredentials...)
	}

	var attestationRequired bool

	if f.trustRegistry != nil && !reflect.ValueOf(f.trustRegistry).IsNil() {
		attestationRequired, err = f.trustRegistry.ValidateVerifier(ctx, requestObject.ClientID, "", credentials)
		if err != nil {
			return fmt.Errorf("validate verifier: %w", err)
		}
	}

	if err = f.sendAuthorizationResponse(
		ctx,
		requestObject,
		vps,
		presentationSubmission,
		attestationRequired,
	); err != nil {
		return fmt.Errorf("send authorization response: %w", err)
	}

	return nil
}

func (f *Flow) fetchRequestObject(ctx context.Context) (*RequestObject, error) {
	slog.Info("Fetching request object",
		"uri", f.requestURI,
	)

	start := time.Now()

	req, err := http.NewRequestWithContext(ctx, http.MethodGet, f.requestURI, http.NoBody)
	if err != nil {
		return nil, fmt.Errorf("new request object request: %w", err)
	}

	req.Header.Add("content-type", "application/json")

	resp, err := f.httpClient.Do(req)
	if err != nil {
		return nil, fmt.Errorf("get to request uri: %w", err)
	}

	var b []byte

	if b, err = io.ReadAll(resp.Body); err != nil {
		return nil, err
	}

	if resp.StatusCode != http.StatusOK {
		return nil, fmt.Errorf(
			"fetch request object: status %s and body %s",
			resp.Status,
			string(b),
		)
	}

	_ = resp.Body.Close()

	f.perfInfo.FetchRequestObject = time.Since(start)

	start = time.Now()
	defer func() {
		f.perfInfo.VerifyAuthorizationRequest = time.Since(start)
	}()

	jwtVerifier := defaults.NewDefaultProofChecker(
		vermethod.NewVDRResolver(f.vdrRegistry),
	)

	_, b, err = jwt.ParseAndCheckProof(
		string(b),
		jwtVerifier, true,
		jwt.WithIgnoreClaimsMapDecoding(true),
	)
	if err != nil {
		return nil, fmt.Errorf("parse request object jwt: %w", err)
	}

	var requestObject *RequestObject

	if err = json.Unmarshal(b, &requestObject); err != nil {
		return nil, fmt.Errorf("unmarshal request object: %w", err)
	}

	return requestObject, nil
}

type serviceEndpoint struct {
	Origins []string `json:"origins"`
}

func (f *Flow) runLinkedDomainVerification(clientDID string) error {
	slog.Info("Running linked domain verification",
		"did", clientDID,
	)

	docResolution, err := f.vdrRegistry.Resolve(clientDID)
	if err != nil {
		return fmt.Errorf("resolve client did: %w", err)
	}

	for _, service := range docResolution.DIDDocument.Service {
		serviceType := getServiceType(service.Type)
		if serviceType != linkedDomainsService {
			continue
		}

		b, marshalErr := service.ServiceEndpoint.MarshalJSON()
		if marshalErr != nil {
			return fmt.Errorf("get LinkedDomains service endpoint: %w", marshalErr)
		}

		svc := serviceEndpoint{}

		if err = json.Unmarshal(b, &svc); err != nil {
			return err
		}

		client := didconfigclient.New(
			didconfigclient.WithJSONLDDocumentLoader(f.documentLoader),
			didconfigclient.WithVDRegistry(f.vdrRegistry),
			didconfigclient.WithHTTPClient(f.httpClient),
		)

		if err = client.VerifyDIDAndDomain(clientDID, strings.TrimSuffix(svc.Origins[0], "/")); err != nil {
			return err
		}

		return nil
	}

	return fmt.Errorf("no LinkedDomains services defined for %s", clientDID)
}

func getServiceType(serviceType interface{}) string {
	var val string

	switch t := serviceType.(type) {
	case string:
		val = t
	case []string:
		if len(t) > 0 {
			val = t[0]
		}
	case []interface{}:
		if len(t) > 0 {
			if str, ok := t[0].(string); ok {
				val = str
			}
		}
	}

	return val
}

func (f *Flow) queryWallet(
	pd *presexch.PresentationDefinition,
	vpFormat *presexch.Format,
) ([]*verifiable.Presentation, *presexch.PresentationSubmission, error) {
	slog.Info("Querying wallet")

	start := time.Now()
	defer func() {
		f.perfInfo.QueryCredentialFromWallet = time.Since(start)
	}()

	b, err := json.Marshal(pd)
	if err != nil {
		return nil, nil, fmt.Errorf("marshal presentation definition: %w", err)
	}

	presentations, submission, err := f.wallet.Query(b, vpFormat.JwtVP != nil, f.useMultiVPs)
	if err != nil {
		return nil, nil, err
	}

	if len(presentations) == 0 || len(presentations[0].Credentials()) == 0 {
		return nil, nil, fmt.Errorf("no matching credentials found")
	}

	return presentations, submission, nil
}

func sameDIDWebDomain(did1, did2 string) bool {
	if strings.HasPrefix(did1, "did:web:") && strings.HasPrefix(did2, "did:web:") {
		if i := strings.Index(did1, "."); i != -1 {
			if j := strings.Index(did2, "."); j != -1 {
				return strings.EqualFold(did1[:i], did2[:j])
			}
		}
	}

	return false
}

func (f *Flow) sendAuthorizationResponse(
	ctx context.Context,
	requestObject *RequestObject,
	presentations []*verifiable.Presentation,
	presentationSubmission *presexch.PresentationSubmission,
	attestationRequired bool,
) error {
	slog.Info("Sending authorization response",
		"response_uri", requestObject.ResponseURI,
	)

	start := time.Now()

<<<<<<< HEAD
	presentationSubmission, ok := vp.CustomFields["presentation_submission"].(*presexch.PresentationSubmission)
	if !ok {
		return fmt.Errorf("missing or invalid presentation_submission")
	}

	vpFormats := requestObject.ClientMetadata.VPFormats

	for i := range presentationSubmission.DescriptorMap {
		if vpFormats.JwtVP != nil {
			presentationSubmission.DescriptorMap[i].Format = "jwt_vp"
		} else if vpFormats.LdpVP != nil {
			presentationSubmission.DescriptorMap[i].Format = "ldp_vp"
		} else if vpFormats.CwtVP != nil {
			presentationSubmission.DescriptorMap[i].Format = "cwt_vp"
		}
	}

	vpToken, err := f.createVPToken(vp, requestObject)
	if err != nil {
		return fmt.Errorf("create vp token: %w", err)
	}
=======
	v := url.Values{}
>>>>>>> 0a07a2a6

	idToken, err := f.createIDToken(
		ctx,
		requestObject.ClientID,
		requestObject.Nonce,
		requestObject.Scope,
		attestationRequired,
		f.attachments,
	)
	if err != nil {
		return fmt.Errorf("create id token: %w", err)
	}

	v.Add("id_token", idToken)

	vpTokens, err := f.createVPToken(presentations, requestObject)
	if err != nil {
		return fmt.Errorf("create vp token: %w", err)
	}

	if len(vpTokens) == 1 {
		v.Add("vp_token", vpTokens[0])
	} else {
		b, marshalErr := json.Marshal(vpTokens)
		if marshalErr != nil {
			return fmt.Errorf("marshal vp tokens: %w", marshalErr)
		}

		v.Add("vp_token", string(b))
	}

	presentationSubmissionJSON, err := json.Marshal(presentationSubmission)
	if err != nil {
		return fmt.Errorf("marshal presentation submission: %w", err)
	}

	v.Add("presentation_submission", string(presentationSubmissionJSON))
	v.Add("state", requestObject.State)

	f.perfInfo.CreateAuthorizedResponse = time.Since(start)

	return f.postAuthorizationResponse(ctx, requestObject.ResponseURI, []byte(v.Encode()))
}

func (f *Flow) createVPToken(
	presentations []*verifiable.Presentation,
	requestObject *RequestObject,
) ([]string, error) {
	credential := presentations[0].Credentials()[0]

	subjectDID, err := verifiable.SubjectID(credential.Contents().Subject)
	if err != nil {
		return nil, fmt.Errorf("get subject did: %w", err)
	}

	vpFormats := requestObject.ClientMetadata.VPFormats

	var vpTokens []string

	for _, presentation := range presentations {
		var (
			vpToken string
			signErr error
		)
<<<<<<< HEAD
	case vpFormats.CwtVP != nil:
		return f.signPresentationCWT(
			presentation,
			subjectDID,
			requestObject.ClientID,
			requestObject.Nonce,
		)
	default:
		return "", fmt.Errorf("no supported vp formats: %v", vpFormats)
=======

		switch {
		case vpFormats.JwtVP != nil:
			if vpToken, signErr = f.signPresentationJWT(
				presentation,
				subjectDID,
				requestObject.ClientID,
				requestObject.Nonce,
			); signErr != nil {
				return nil, signErr
			}
		case vpFormats.LdpVP != nil:
			if vpToken, signErr = f.signPresentationLDP(
				presentation,
				vcs.SignatureType(vpFormats.LdpVP.ProofType[0]),
				subjectDID,
				requestObject.ClientID,
				requestObject.Nonce,
			); signErr != nil {
				return nil, signErr
			}
		default:
			return nil, fmt.Errorf("unsupported vp formats: %v", vpFormats)
		}

		vpTokens = append(vpTokens, vpToken)
>>>>>>> 0a07a2a6
	}

	return vpTokens, nil
}

func (f *Flow) signPresentationJWT(
	vp *verifiable.Presentation,
	signerDID, clientID, nonce string,
) (string, error) {
	docResolution, err := f.vdrRegistry.Resolve(signerDID)
	if err != nil {
		return "", fmt.Errorf("resolve signer did: %w", err)
	}

	verificationMethod := docResolution.DIDDocument.VerificationMethod[0]

	var kmsKeyID string

	for _, didInfo := range f.wallet.DIDs() {
		if didInfo.ID == signerDID {
			kmsKeyID = didInfo.KeyID
			break
		}
	}

	signer, err := f.cryptoSuite.FixedKeyMultiSigner(kmsKeyID)
	if err != nil {
		return "", fmt.Errorf("create signer for key %s: %w", kmsKeyID, err)
	}

	kmsSigner := kmssigner.NewKMSSigner(signer, f.wallet.SignatureType(), nil)

	claims := VPTokenClaims{
		VP:    vp,
		Nonce: nonce,
		Exp:   time.Now().Unix() + tokenLifetimeSeconds,
		Iss:   signerDID,
		Aud:   clientID,
		Nbf:   time.Now().Unix(),
		Iat:   time.Now().Unix(),
		Jti:   uuid.NewString(),
	}

	signedJWT, err := jwt.NewJoseSigned(
		claims,
		map[string]interface{}{"typ": "JWT"},
		jwssigner.NewJWSSigner(
			verificationMethod.ID,
			string(f.wallet.SignatureType()),
			kmsSigner,
		),
	)
	if err != nil {
		return "", fmt.Errorf("create signed jwt: %w", err)
	}

	jws, err := signedJWT.Serialize(false)
	if err != nil {
		return "", fmt.Errorf("serialize signed jwt: %w", err)
	}

	return jws, nil
}

func (f *Flow) signPresentationCWT(
	vp *verifiable.Presentation,
	signerDID,
	clientID,
	nonce string,
) (string, error) {
	var kmsKeyID string

	var coseAlgo cose.Algorithm
	var err error

	for _, didInfo := range f.wallet.DIDs() {
		if didInfo.ID == signerDID {
			kmsKeyID = didInfo.KeyID
			coseAlgo, err = verifiable.KeyTypeToCWSAlgo(didInfo.KeyType)
			if err != nil {
				return "", fmt.Errorf("convert key type to cose algorithm: %w", err)
			}

			break
		}
	}

	signer, err := f.cryptoSuite.FixedKeyMultiSigner(kmsKeyID)
	if err != nil {
		return "", fmt.Errorf("create signer for key %s: %w", kmsKeyID, err)
	}

	kmsSigner := kmssigner.NewKMSSigner(signer, f.wallet.SignatureType(), nil)

	claims := VPTokenClaims{
		VP:    vp,
		Nonce: nonce,
		Exp:   time.Now().Unix() + tokenLifetimeSeconds,
		Iss:   signerDID,
		Aud:   clientID,
		Nbf:   time.Now().Unix(),
		Iat:   time.Now().Unix(),
		Jti:   uuid.NewString(),
	}

	//
	payload, err := cbor.Marshal(claims)
	if err != nil {
		return "", fmt.Errorf("marshal cbor claims: %w", err)
	}

	msg := &cose.Sign1Message{
		Headers: cose.Headers{
			Protected: cose.ProtectedHeader{
				cose.HeaderLabelAlgorithm: coseAlgo,
				cose.HeaderLabelKeyID:     []byte(kmsKeyID),
			},
			Unprotected: cose.UnprotectedHeader{
				//cose.HeaderLabelTyp: "application/vc+ld+json+cose", // todo
			},
		},
		Payload: payload,
	}

	//verifiable.KeyTypeToCWSAlgo(f.wallet.SignatureType()
	signData, err := cwt2.GetProofValue(msg)
	if err != nil {
		return "", err
	}

	signed, err := kmsSigner.Sign(signData)
	if err != nil {
		return "", err
	}

	msg.Signature = signed

	final, err := cbor.Marshal(msg)
	if err != nil {
		return "", err
	}

	return hex.EncodeToString(final), nil
}

func (f *Flow) signPresentationLDP(
	vp *verifiable.Presentation,
	signatureType vcs.SignatureType,
	signerDID, clientID, nonce string,
) (string, error) {
	cryptoSigner := vccrypto.New(f.vdrRegistry, f.documentLoader)

	vp.Context = append(vp.Context, "https://w3id.org/security/suites/jws-2020/v1")

	docResolution, err := f.vdrRegistry.Resolve(signerDID)
	if err != nil {
		return "", fmt.Errorf("resolve signer did: %w", err)
	}

	verificationMethod := docResolution.DIDDocument.VerificationMethod[0]

	var (
		kmsKeyID   string
		kmsKeyType kms.KeyType
	)

	for _, didInfo := range f.wallet.DIDs() {
		if didInfo.ID == signerDID {
			kmsKeyID = didInfo.KeyID
			kmsKeyType = didInfo.KeyType
			break
		}
	}

	signedVP, err := cryptoSigner.SignPresentation(
		&vc.Signer{
			Creator:                 verificationMethod.ID,
			KeyType:                 kmsKeyType,
			KMSKeyID:                kmsKeyID,
			SignatureType:           signatureType,
			SignatureRepresentation: verifiable.SignatureProofValue,
			KMS:                     vcskms.GetAriesKeyManager(f.cryptoSuite, vcskms.Local, noop.GetMetrics()),
		},
		vp,
		vccrypto.WithChallenge(nonce),
		vccrypto.WithDomain(clientID),
	)
	if err != nil {
		return "", fmt.Errorf("sign vp: %w", err)
	}

	var b []byte

	b, err = signedVP.MarshalJSON()
	if err != nil {
		return "", fmt.Errorf("marshal signed vp: %w", err)
	}

	return string(b), nil
}

func (f *Flow) createIDToken(
	ctx context.Context,
	clientID string,
	nonce string,
	requestObjectScope string,
	attestationRequired bool,
	attachments map[string]string,
) (string, error) {
	scopeAdditionalClaims, err := extractCustomScopeClaims(requestObjectScope)
	if err != nil {
		return "", fmt.Errorf("extractAdditionalClaims: %w", err)
	}

	idToken := &IDTokenClaims{
		ScopeAdditionalClaims: scopeAdditionalClaims,
		Nonce:                 nonce,
		Exp:                   time.Now().Unix() + tokenLifetimeSeconds,
		Iss:                   "https://self-issued.me/v2/openid-vc",
		Aud:                   clientID,
		Sub:                   f.walletDID.String(),
		Nbf:                   time.Now().Unix(),
		Iat:                   time.Now().Unix(),
		Jti:                   uuid.NewString(),
		Attachments:           attachments,
	}

	if attestationRequired {
		var jwtVP string

		jwtVP, err = f.attestationService.GetAttestation(ctx, attestation.GetAttestationRequest{})
		if err != nil {
			return "", fmt.Errorf("get attestation: %w", err)
		}

		idToken.AttestationVP = jwtVP
	}

	signedIDToken, err := jwt.NewJoseSigned(
		idToken,
		map[string]interface{}{"typ": "JWT"},
		f.signer,
	)
	if err != nil {
		return "", fmt.Errorf("create signed id token: %w", err)
	}

	idTokenJSON, err := signedIDToken.Serialize(false)
	if err != nil {
		return "", fmt.Errorf("serialize signed id token: %w", err)
	}

	return idTokenJSON, nil
}

func extractCustomScopeClaims(requestObjectScope string) (map[string]Claims, error) {
	chunks := strings.Split(requestObjectScope, "+")
	if len(chunks) == 1 {
		return nil, nil
	}

	claimsData := make(map[string]Claims, len(chunks)-1)

	for _, scope := range chunks {
		switch scope {
		case scopeOpenID:
			// scopeOpenID is a required specification scope, so no additional claims for this case.
			continue
		case customScopeTimeDetails:
			claimsData[scope] = Claims{
				"timestamp": time.Now().Format(time.RFC3339),
				"uuid":      uuid.NewString(),
			}
		case customScopeWalletDetails:
			claimsData[scope] = Claims{
				"wallet_version": "1.0",
				"uuid":           uuid.NewString(),
			}
		default:
			return nil, fmt.Errorf("unexpected custom scope \"%s\" supplied", chunks[1])
		}
	}

	return claimsData, nil
}

func (f *Flow) postAuthorizationResponse(ctx context.Context, responseURI string, body []byte) error {
	slog.Info("Sending authorization response",
		"response_uri", responseURI,
	)

	start := time.Now()
	defer func() {
		f.perfInfo.SendAuthorizedResponse = time.Since(start)
	}()

	req, err := http.NewRequestWithContext(ctx, http.MethodPost, responseURI, bytes.NewBuffer(body))
	if err != nil {
		return fmt.Errorf("new authorization response request: %w", err)
	}

	req.Header.Add("Content-Type", "application/x-www-form-urlencoded")

	resp, err := f.httpClient.Do(req)
	if err != nil {
		return fmt.Errorf("post to redirect uri: %w", err)
	}

	defer func() {
		if closeErr := resp.Body.Close(); closeErr != nil {
			slog.Error("failed to close response body", "err", closeErr)
		}
	}()

	var b []byte

	if resp.StatusCode != http.StatusOK {
		if b, err = io.ReadAll(resp.Body); err != nil {
			return err
		}

		return fmt.Errorf(
			"response from redirect uri: status %s and body %s",
			resp.Status,
			string(b),
		)
	}

	slog.Info("Credential presented successfully")

	return nil
}

func (f *Flow) PerfInfo() *PerfInfo {
	return f.perfInfo
}

type options struct {
	walletDIDIndex                 int
	requestURI                     string
	enableLinkedDomainVerification bool
	disableDomainMatching          bool
	disableSchemaValidation        bool
	useMultiVPs                    bool
	attachments                    map[string]string
}

type Opt func(opts *options)

func WithWalletDIDIndex(idx int) Opt {
	return func(opts *options) {
		opts.walletDIDIndex = idx
	}
}

func WithAttachments(attachments map[string]string) func(opts *options) {
	return func(opts *options) {
		opts.attachments = attachments
	}
}

func WithRequestURI(uri string) Opt {
	return func(opts *options) {
		opts.requestURI = uri
	}
}

func WithLinkedDomainVerification() Opt {
	return func(opts *options) {
		opts.enableLinkedDomainVerification = true
	}
}

func WithDomainMatchingDisabled() Opt {
	return func(opts *options) {
		opts.disableDomainMatching = true
	}
}

func WithSchemaValidationDisabled() Opt {
	return func(opts *options) {
		opts.disableSchemaValidation = true
	}
}

func WithMultiVPs() Opt {
	return func(opts *options) {
		opts.useMultiVPs = true
	}
}<|MERGE_RESOLUTION|>--- conflicted
+++ resolved
@@ -441,11 +441,7 @@
 
 	start := time.Now()
 
-<<<<<<< HEAD
-	presentationSubmission, ok := vp.CustomFields["presentation_submission"].(*presexch.PresentationSubmission)
-	if !ok {
-		return fmt.Errorf("missing or invalid presentation_submission")
-	}
+	v := url.Values{}
 
 	vpFormats := requestObject.ClientMetadata.VPFormats
 
@@ -463,9 +459,6 @@
 	if err != nil {
 		return fmt.Errorf("create vp token: %w", err)
 	}
-=======
-	v := url.Values{}
->>>>>>> 0a07a2a6
 
 	idToken, err := f.createIDToken(
 		ctx,
@@ -511,26 +504,34 @@
 }
 
 func (f *Flow) createVPToken(
-	presentations []*verifiable.Presentation,
+	presentation *verifiable.Presentation,
 	requestObject *RequestObject,
-) ([]string, error) {
-	credential := presentations[0].Credentials()[0]
+) (string, error) {
+	credential := presentation.Credentials()[0]
 
 	subjectDID, err := verifiable.SubjectID(credential.Contents().Subject)
 	if err != nil {
-		return nil, fmt.Errorf("get subject did: %w", err)
+		return "", fmt.Errorf("get subject did: %w", err)
 	}
 
 	vpFormats := requestObject.ClientMetadata.VPFormats
 
-	var vpTokens []string
-
-	for _, presentation := range presentations {
-		var (
-			vpToken string
-			signErr error
+	switch {
+	case vpFormats.JwtVP != nil:
+		return f.signPresentationJWT(
+			presentation,
+			subjectDID,
+			requestObject.ClientID,
+			requestObject.Nonce,
 		)
-<<<<<<< HEAD
+	case vpFormats.LdpVP != nil:
+		return f.signPresentationLDP(
+			presentation,
+			vcs.SignatureType(vpFormats.LdpVP.ProofType[0]),
+			subjectDID,
+			requestObject.ClientID,
+			requestObject.Nonce,
+		)
 	case vpFormats.CwtVP != nil:
 		return f.signPresentationCWT(
 			presentation,
@@ -540,38 +541,9 @@
 		)
 	default:
 		return "", fmt.Errorf("no supported vp formats: %v", vpFormats)
-=======
-
-		switch {
-		case vpFormats.JwtVP != nil:
-			if vpToken, signErr = f.signPresentationJWT(
-				presentation,
-				subjectDID,
-				requestObject.ClientID,
-				requestObject.Nonce,
-			); signErr != nil {
-				return nil, signErr
-			}
-		case vpFormats.LdpVP != nil:
-			if vpToken, signErr = f.signPresentationLDP(
-				presentation,
-				vcs.SignatureType(vpFormats.LdpVP.ProofType[0]),
-				subjectDID,
-				requestObject.ClientID,
-				requestObject.Nonce,
-			); signErr != nil {
-				return nil, signErr
-			}
-		default:
-			return nil, fmt.Errorf("unsupported vp formats: %v", vpFormats)
-		}
-
-		vpTokens = append(vpTokens, vpToken)
->>>>>>> 0a07a2a6
-	}
-
-	return vpTokens, nil
-}
+	}
+}
+	case vpFormats.LdpVP != nil:
 
 func (f *Flow) signPresentationJWT(
 	vp *verifiable.Presentation,
