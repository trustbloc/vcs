--- conflicted
+++ resolved
@@ -727,15 +727,10 @@
 
 	var req InitiateOIDC4CIComposeRequest
 
-<<<<<<< HEAD
-	if err = util.ReadBody(e, &req); err != nil {
-		c.sendFailedEvent(ctx, tenantID, profileID, profileVersion, err)
-=======
 	if err = e.Bind(&body); err != nil {
 		oidc4ciErr := oidc4cierr.NewBadRequestError(err).
 			WithComponent(resterr.IssuerOIDC4ciSvcComponent).
 			WithOperation("ReadBody")
->>>>>>> 588f0607
 
 		c.sendFailedEvent(
 			ctx, tenantID, profileID, profileVersion,
@@ -770,15 +765,25 @@
 		)
 	}
 
-<<<<<<< HEAD
-	resp, ct, err := c.initiateIssuance(ctx, issuanceReq, profile)
-	if err != nil {
-		return err
-=======
+	mapped := InitiateOIDC4CIRequest{
+		AuthorizationDetails:      body.AuthorizationDetails,
+		ClientInitiateIssuanceUrl: body.ClientInitiateIssuanceUrl,
+		ClientWellknown:           body.ClientWellknown,
+		CredentialConfiguration:   &configs,
+		OpState:                   body.OpState,
+		ResponseType:              body.ResponseType,
+		Scope:                     body.Scope,
+		UserPinRequired:           body.UserPinRequired,
+		WalletInitiatedIssuance:   body.WalletInitiatedIssuance,
+	}
+
+	if body.GrantType != nil {
+		mapped.GrantType = lo.ToPtr(InitiateOIDC4CIRequestGrantType(*body.GrantType))
+	}
+
 	resp, ct, initiateIssErr := c.initiateIssuance(ctx, &mapped, profile)
 	if initiateIssErr != nil {
 		return initiateIssErr.WithOperation("InitiateCredentialComposeIssuance").UsePublicAPIResponse()
->>>>>>> 588f0607
 	}
 
 	return util.WriteOutputWithContentType(e)(resp, ct, nil)
@@ -813,15 +818,10 @@
 
 	var req InitiateOIDC4CIRequest
 
-<<<<<<< HEAD
-	if err = util.ReadBody(e, &req); err != nil {
-		c.sendFailedEvent(ctx, tenantID, profileID, profileVersion, err)
-=======
 	if err = e.Bind(&body); err != nil {
 		oidc4ciErr := oidc4cierr.NewBadRequestError(err).
 			WithComponent(resterr.IssuerOIDC4ciSvcComponent).
 			WithOperation("ReadBody")
->>>>>>> 588f0607
 
 		c.sendFailedEvent(
 			ctx, tenantID, profileID, profileVersion,
@@ -830,22 +830,6 @@
 		return oidc4ciErr.UsePublicAPIResponse()
 	}
 
-<<<<<<< HEAD
-=======
-	resp, ct, initiateIssErr := c.initiateIssuance(ctx, &body, profile)
-	if initiateIssErr != nil {
-		return initiateIssErr.WithOperation("InitiateCredentialIssuance").UsePublicAPIResponse()
-	}
-
-	return util.WriteOutputWithContentType(e)(resp, ct, nil)
-}
-
-func (c *Controller) initiateIssuance(
-	ctx context.Context,
-	req *InitiateOIDC4CIRequest,
-	profile *profileapi.Issuer,
-) (*InitiateOIDC4CIResponse, string, *oidc4cierr.Error) {
->>>>>>> 588f0607
 	issuanceReq := &oidc4ci.InitiateIssuanceRequest{
 		ClientInitiateIssuanceURL: lo.FromPtr(req.ClientInitiateIssuanceUrl),
 		ClientWellKnownURL:        lo.FromPtr(req.ClientWellknown),
