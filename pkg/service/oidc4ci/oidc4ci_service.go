--- conflicted
+++ resolved
@@ -4,11 +4,7 @@
 SPDX-License-Identifier: Apache-2.0
 */
 
-<<<<<<< HEAD
-//go:generate mockgen -destination oidc4ci_service_mocks_test.go -self_package mocks -package oidc4ci_test -source=oidc4ci_service.go -mock_names transactionStore=MockTransactionStore,wellKnownService=MockWellKnownService,oAuth2Client=MockOAuth2Client,httpClient=MockHTTPClient,eventService=MockEventService,pinGenerator=MockPinGenerator,credentialOfferReferenceStore=MockCredentialOfferReferenceStore
-=======
-//go:generate mockgen -destination oidc4ci_service_mocks_test.go -self_package mocks -package oidc4ci_test -source=oidc4ci_service.go -mock_names transactionStore=MockTransactionStore,wellKnownService=MockWellKnownService,oAuth2Client=MockOAuth2Client,httpClient=MockHTTPClient,eventService=MockEventService,pinGenerator=MockPinGenerator,claimDataStore=MockClaimDataStore,profileService=MockProfileService
->>>>>>> cd25e58f
+//go:generate mockgen -destination oidc4ci_service_mocks_test.go -self_package mocks -package oidc4ci_test -source=oidc4ci_service.go -mock_names transactionStore=MockTransactionStore,wellKnownService=MockWellKnownService,oAuth2Client=MockOAuth2Client,httpClient=MockHTTPClient,eventService=MockEventService,pinGenerator=MockPinGenerator,credentialOfferReferenceStore=MockCredentialOfferReferenceStore,claimDataStore=MockClaimDataStore,profileService=MockProfileService
 
 package oidc4ci
 
@@ -20,12 +16,9 @@
 	"strings"
 	"time"
 
-<<<<<<< HEAD
 	"github.com/trustbloc/vcs/pkg/event/spi"
 	"github.com/trustbloc/vcs/pkg/restapi/resterr"
 
-=======
->>>>>>> cd25e58f
 	"github.com/google/uuid"
 	"github.com/hyperledger/aries-framework-go/pkg/doc/util"
 	"github.com/hyperledger/aries-framework-go/pkg/doc/verifiable"
@@ -117,16 +110,6 @@
 
 // Config holds configuration options and dependencies for Service.
 type Config struct {
-<<<<<<< HEAD
-	TransactionStore              transactionStore
-	WellKnownService              wellKnownService
-	IssuerVCSPublicHost           string
-	OAuth2Client                  oAuth2Client
-	HTTPClient                    httpClient
-	EventService                  eventService
-	PinGenerator                  pinGenerator
-	CredentialOfferReferenceStore credentialOfferReferenceStore // optional
-=======
 	TransactionStore    transactionStore
 	ClaimDataStore      claimDataStore
 	WellKnownService    wellKnownService
@@ -137,21 +120,11 @@
 	EventService        eventService
 	PinGenerator        pinGenerator
 	EventTopic          string
->>>>>>> cd25e58f
+	CredentialOfferReferenceStore credentialOfferReferenceStore // optional
 }
 
 // Service implements VCS credential interaction API for OIDC credential issuance.
 type Service struct {
-<<<<<<< HEAD
-	store                         transactionStore
-	wellKnownService              wellKnownService
-	issuerVCSPublicHost           string
-	oAuth2Client                  oAuth2Client
-	httpClient                    httpClient
-	eventSvc                      eventService
-	pinGenerator                  pinGenerator
-	credentialOfferReferenceStore credentialOfferReferenceStore // optional
-=======
 	store               transactionStore
 	claimDataStore      claimDataStore
 	wellKnownService    wellKnownService
@@ -162,22 +135,12 @@
 	eventSvc            eventService
 	eventTopic          string
 	pinGenerator        pinGenerator
->>>>>>> cd25e58f
+	credentialOfferReferenceStore credentialOfferReferenceStore // optional
 }
 
 // NewService returns a new Service instance.
 func NewService(config *Config) (*Service, error) {
 	return &Service{
-<<<<<<< HEAD
-		store:                         config.TransactionStore,
-		wellKnownService:              config.WellKnownService,
-		issuerVCSPublicHost:           config.IssuerVCSPublicHost,
-		oAuth2Client:                  config.OAuth2Client,
-		httpClient:                    config.HTTPClient,
-		eventSvc:                      config.EventService,
-		pinGenerator:                  config.PinGenerator,
-		credentialOfferReferenceStore: config.CredentialOfferReferenceStore,
-=======
 		store:               config.TransactionStore,
 		claimDataStore:      config.ClaimDataStore,
 		wellKnownService:    config.WellKnownService,
@@ -188,7 +151,7 @@
 		eventSvc:            config.EventService,
 		eventTopic:          config.EventTopic,
 		pinGenerator:        config.PinGenerator,
->>>>>>> cd25e58f
+		credentialOfferReferenceStore: config.CredentialOfferReferenceStore,
 	}, nil
 }
 
@@ -356,13 +319,8 @@
 	}
 
 	if tx.CredentialTemplate == nil {
-<<<<<<< HEAD
 		s.sendFailedEvent(tx, ErrCredentialTemplateNotConfigured)
 		return nil, resterr.NewCustomError(resterr.OIDCCredentialTypeNotSupported, ErrCredentialTemplateNotConfigured)
-=======
-		s.sendFailedEvent(ctx, tx, ErrCredentialTemplateNotConfigured)
-		return nil, ErrCredentialTemplateNotConfigured
->>>>>>> cd25e58f
 	}
 
 	var claimData *ClaimData
@@ -417,13 +375,8 @@
 	case vcsverifiable.Ldp:
 		credential = vc
 	default:
-<<<<<<< HEAD
 		s.sendFailedEvent(tx, ErrCredentialFormatNotSupported)
 		return nil, resterr.NewCustomError(resterr.OIDCCredentialFormatNotSupported, ErrCredentialFormatNotSupported)
-=======
-		s.sendFailedEvent(ctx, tx, ErrCredentialFormatNotSupported)
-		return nil, ErrCredentialFormatNotSupported
->>>>>>> cd25e58f
 	}
 
 	tx.State = TransactionStateCredentialsIssued
