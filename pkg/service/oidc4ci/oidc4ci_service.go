--- conflicted
+++ resolved
@@ -4,11 +4,7 @@
 SPDX-License-Identifier: Apache-2.0
 */
 
-<<<<<<< HEAD
-//go:generate mockgen -destination oidc4ci_service_mocks_test.go -self_package mocks -package oidc4ci_test -source=oidc4ci_service.go -mock_names transactionStore=MockTransactionStore,wellKnownService=MockWellKnownService,eventService=MockEventService,pinGenerator=MockPinGenerator,credentialOfferReferenceStore=MockCredentialOfferReferenceStore,claimDataStore=MockClaimDataStore,profileService=MockProfileService,dataProtector=MockDataProtector,kmsRegistry=MockKMSRegistry,cryptoJWTSigner=MockCryptoJWTSigner,jsonSchemaValidator=MockJSONSchemaValidator,attestationService=MockAttestationService,ackStore=MockAckStore,ackService=MockAckService
-=======
-//go:generate mockgen -destination oidc4ci_service_mocks_test.go -self_package mocks -package oidc4ci_test -source=oidc4ci_service.go -mock_names transactionStore=MockTransactionStore,wellKnownService=MockWellKnownService,eventService=MockEventService,pinGenerator=MockPinGenerator,credentialOfferReferenceStore=MockCredentialOfferReferenceStore,claimDataStore=MockClaimDataStore,profileService=MockProfileService,dataProtector=MockDataProtector,kmsRegistry=MockKMSRegistry,cryptoJWTSigner=MockCryptoJWTSigner,jsonSchemaValidator=MockJSONSchemaValidator,clientAttestationService=MockClientAttestationService
->>>>>>> db3e3150
+//go:generate mockgen -destination oidc4ci_service_mocks_test.go -self_package mocks -package oidc4ci_test -source=oidc4ci_service.go -mock_names transactionStore=MockTransactionStore,wellKnownService=MockWellKnownService,eventService=MockEventService,pinGenerator=MockPinGenerator,credentialOfferReferenceStore=MockCredentialOfferReferenceStore,claimDataStore=MockClaimDataStore,profileService=MockProfileService,dataProtector=MockDataProtector,kmsRegistry=MockKMSRegistry,cryptoJWTSigner=MockCryptoJWTSigner,jsonSchemaValidator=MockJSONSchemaValidator,clientAttestationService=MockClientAttestationService,ackStore=MockAckStore,ackService=MockAckService
 
 package oidc4ci
 
@@ -160,12 +156,8 @@
 	KMSRegistry                   kmsRegistry
 	CryptoJWTSigner               cryptoJWTSigner
 	JSONSchemaValidator           jsonSchemaValidator
-<<<<<<< HEAD
-	AttestationService            attestationService
+	ClientAttestationService      clientAttestationService
 	AckService                    ackService
-=======
-	ClientAttestationService      clientAttestationService
->>>>>>> db3e3150
 }
 
 // Service implements VCS credential interaction API for OIDC credential issuance.
@@ -185,12 +177,8 @@
 	kmsRegistry                   kmsRegistry
 	cryptoJWTSigner               cryptoJWTSigner
 	schemaValidator               jsonSchemaValidator
-<<<<<<< HEAD
-	attestationService            attestationService
+	clientAttestationService      clientAttestationService
 	ackService                    ackService
-=======
-	clientAttestationService      clientAttestationService
->>>>>>> db3e3150
 }
 
 // NewService returns a new Service instance.
@@ -211,12 +199,8 @@
 		kmsRegistry:                   config.KMSRegistry,
 		cryptoJWTSigner:               config.CryptoJWTSigner,
 		schemaValidator:               config.JSONSchemaValidator,
-<<<<<<< HEAD
-		attestationService:            config.AttestationService,
+		clientAttestationService:      config.ClientAttestationService,
 		ackService:                    config.AckService,
-=======
-		clientAttestationService:      config.ClientAttestationService,
->>>>>>> db3e3150
 	}, nil
 }
 
