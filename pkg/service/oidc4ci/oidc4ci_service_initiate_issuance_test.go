/*
Copyright Avast Software. All Rights Reserved.

SPDX-License-Identifier: Apache-2.0
*/

package oidc4ci_test

import (
	"context"
	_ "embed"
	"encoding/json"
	"errors"
	"fmt"
	"testing"
	"time"

	"github.com/samber/lo"

	"github.com/trustbloc/vcs/pkg/doc/verifiable"
	"github.com/trustbloc/vcs/pkg/event/spi"

	"github.com/golang/mock/gomock"
	"github.com/stretchr/testify/assert"
	"github.com/stretchr/testify/require"

	profileapi "github.com/trustbloc/vcs/pkg/profile"
	"github.com/trustbloc/vcs/pkg/service/oidc4ci"
)

const (
	issuerWellKnownURL  = "https://issuer.example.com/.well-known/openid-configuration"
	walletWellKnownURL  = "https://wallet.example.com/.well-known/openid-configuration"
	issuerVCSPublicHost = "https://vcs.pb.example.com/"
)

//go:embed testdata/issuer_profile.json
var profileJSON []byte

func TestService_InitiateIssuance(t *testing.T) {
	var (
		mockTransactionStore = NewMockTransactionStore(gomock.NewController(t))
		mockClaimDataStore   = NewMockClaimDataStore(gomock.NewController(t))
		mockWellKnownService = NewMockWellKnownService(gomock.NewController(t))
		eventService         = NewMockEventService(gomock.NewController(t))
		pinGenerator         = NewMockPinGenerator(gomock.NewController(t))
		issuanceReq          *oidc4ci.InitiateIssuanceRequest
		profile              *profileapi.Issuer
	)

	var testProfile profileapi.Issuer
	require.NoError(t, json.Unmarshal(profileJSON, &testProfile))

	testProfile.SigningDID = &profileapi.SigningDID{DID: "did:123"}

	tests := []struct {
		name  string
		setup func()
		check func(t *testing.T, resp *oidc4ci.InitiateIssuanceResponse, err error)
	}{
		{
			name: "Success",
			setup: func() {
				mockTransactionStore.EXPECT().Create(gomock.Any(), gomock.Any(), gomock.Any()).
					DoAndReturn(func(
						ctx context.Context,
						data *oidc4ci.TransactionData,
						params ...func(insertOptions *oidc4ci.InsertOptions),
					) (*oidc4ci.Transaction, error) {
						assert.Equal(t, oidc4ci.TransactionStateIssuanceInitiated, data.State)

						return &oidc4ci.Transaction{
							ID: "txID",
							TransactionData: oidc4ci.TransactionData{
								CredentialFormat: verifiable.Jwt,
								CredentialTemplate: &profileapi.CredentialTemplate{
									ID: "templateID",
								},
							},
						}, nil
					})

				mockWellKnownService.EXPECT().GetOIDCConfiguration(gomock.Any(), issuerWellKnownURL).Return(
					&oidc4ci.OIDCConfiguration{}, nil)

				mockWellKnownService.EXPECT().GetOIDCConfiguration(gomock.Any(), walletWellKnownURL).Return(
					&oidc4ci.OIDCConfiguration{
						InitiateIssuanceEndpoint: "https://wallet.example.com/initiate_issuance",
					}, nil)

				eventService.EXPECT().Publish(gomock.Any(), spi.IssuerEventTopic, gomock.Any()).
					DoAndReturn(func(ctx context.Context, topic string, messages ...*spi.Event) error {
						assert.Len(t, messages, 1)
						assert.Equal(t, messages[0].Type, spi.IssuerOIDCInteractionInitiated)

						return nil
					})

				issuanceReq = &oidc4ci.InitiateIssuanceRequest{
					CredentialTemplateID: "templateID",
					ClientWellKnownURL:   walletWellKnownURL,
					ClaimEndpoint:        "https://vcs.pb.example.com/claim",
					OpState:              "eyJhbGciOiJSU0Et",
				}

				profile = &testProfile
			},
			check: func(t *testing.T, resp *oidc4ci.InitiateIssuanceResponse, err error) {
				require.NoError(t, err)
				require.Contains(t, resp.InitiateIssuanceURL, "https://wallet.example.com/initiate_issuance")
			},
		},
		{
			name: "Success Pre-Auth with PIN",
			setup: func() {
				initialOpState := "eyJhbGciOiJSU0Et"
				expectedCode := "super-secret-pre-auth-code"
				claimData := map[string]interface{}{
					"my_awesome_claim": "claim",
				}

				profile = &testProfile
				mockTransactionStore.EXPECT().Create(gomock.Any(), gomock.Any(), gomock.Any()).
					DoAndReturn(func(
						ctx context.Context,
						data *oidc4ci.TransactionData,
						params ...func(insertOptions *oidc4ci.InsertOptions),
					) (*oidc4ci.Transaction, error) {
						assert.NotEqual(t, data.OpState, initialOpState)
						assert.Equal(t, data.OpState, data.PreAuthCode)
						assert.True(t, len(data.UserPin) == 0)
						assert.Equal(t, true, data.IsPreAuthFlow)
						assert.NotEmpty(t, data.ClaimDataID)
						assert.Equal(t, oidc4ci.TransactionStateIssuanceInitiated, data.State)

						return &oidc4ci.Transaction{
							ID: "txID",
							TransactionData: oidc4ci.TransactionData{
								ProfileID:        profile.ID,
								CredentialFormat: verifiable.Jwt,
								CredentialTemplate: &profileapi.CredentialTemplate{
									ID: "templateID",
								},
								PreAuthCode:   expectedCode,
								IsPreAuthFlow: true,
								UserPin:       "567",
							},
						}, nil
					})

				mockClaimDataStore.EXPECT().Create(gomock.Any(), gomock.Any()).Return("claimDataID", nil)

				eventService.EXPECT().Publish(gomock.Any(), spi.IssuerEventTopic, gomock.Any()).
					DoAndReturn(func(ctx context.Context, topic string, messages ...*spi.Event) error {
						assert.Len(t, messages, 1)
						assert.Equal(t, messages[0].Type, spi.IssuerOIDCInteractionInitiated)

						return nil
					})

				mockWellKnownService.EXPECT().GetOIDCConfiguration(gomock.Any(), issuerWellKnownURL).Return(
					&oidc4ci.OIDCConfiguration{}, nil)

				mockWellKnownService.EXPECT().GetOIDCConfiguration(gomock.Any(), walletWellKnownURL).Return(
					&oidc4ci.OIDCConfiguration{}, nil)

				pinGenerator.EXPECT().Generate("txID").Return("123456789")
				mockTransactionStore.EXPECT().Update(gomock.Any(), gomock.Any()).DoAndReturn(
					func(ctx context.Context, tx *oidc4ci.Transaction) error {
						assert.Equal(t, "123456789", tx.UserPin)
						return nil
					})

				issuanceReq = &oidc4ci.InitiateIssuanceRequest{
					CredentialTemplateID: "templateID",
					ClientWellKnownURL:   walletWellKnownURL,
					ClaimEndpoint:        "https://vcs.pb.example.com/claim",
					OpState:              initialOpState,
					UserPinRequired:      true,
					ClaimData:            claimData,
				}
			},
			check: func(t *testing.T, resp *oidc4ci.InitiateIssuanceResponse, err error) {
				require.NoError(t, err)
				assert.Equal(t, "123456789", resp.UserPin)
				require.Equal(t,
					"openid-vc://?credential_offer=%7B%22credential_issuer%22%3A%22https%3A%2F%2Fvcs.pb.example.com%2Fissuer%2Ftest_issuer%22%2C%22credentials%22%3A%5B%7B%22format%22%3A%22jwt_vc_json%22%2C%22types%22%3A%5B%22VerifiableCredential%22%2C%22PermanentResidentCard%22%5D%7D%5D%2C%22grants%22%3A%7B%22urn%3Aietf%3Aparams%3Aoauth%3Agrant-type%3Apre-authorized_code%22%3A%7B%22pre-authorized_code%22%3A%22super-secret-pre-auth-code%22%2C%22user_pin_required%22%3Atrue%7D%7D%7D", //nolint
					resp.InitiateIssuanceURL)
			},
		},
		{
			name: "Success Pre-Auth without PIN",
			setup: func() {
				initialOpState := "eyJhbGciOiJSU0Et"
				expectedCode := "super-secret-pre-auth-code"
				claimData := map[string]interface{}{
					"my_awesome_claim": "claim",
				}

				profile = &testProfile
				mockTransactionStore.EXPECT().Create(gomock.Any(), gomock.Any(), gomock.Any()).
					DoAndReturn(func(
						ctx context.Context,
						data *oidc4ci.TransactionData,
						params ...func(insertOptions *oidc4ci.InsertOptions),
					) (*oidc4ci.Transaction, error) {
						assert.NotEqual(t, data.OpState, initialOpState)
						assert.Equal(t, data.OpState, data.PreAuthCode)
						assert.Empty(t, data.UserPin)
						assert.Equal(t, true, data.IsPreAuthFlow)
						assert.NotEmpty(t, data.ClaimDataID)

						return &oidc4ci.Transaction{
							ID: "txID",
							TransactionData: oidc4ci.TransactionData{
								ProfileID:        profile.ID,
								CredentialFormat: verifiable.Jwt,
								CredentialTemplate: &profileapi.CredentialTemplate{
									ID: "templateID",
								},
								PreAuthCode:   expectedCode,
								IsPreAuthFlow: true,
							},
						}, nil
					})

				mockClaimDataStore.EXPECT().Create(gomock.Any(), gomock.Any()).Return("claimDataID", nil)

				eventService.EXPECT().Publish(gomock.Any(), spi.IssuerEventTopic, gomock.Any()).
					DoAndReturn(func(ctx context.Context, topic string, messages ...*spi.Event) error {
						assert.Len(t, messages, 1)
						assert.Equal(t, messages[0].Type, spi.IssuerOIDCInteractionInitiated)

						return nil
					})

				mockWellKnownService.EXPECT().GetOIDCConfiguration(gomock.Any(), issuerWellKnownURL).Return(
					&oidc4ci.OIDCConfiguration{}, nil)

				mockWellKnownService.EXPECT().GetOIDCConfiguration(gomock.Any(), walletWellKnownURL).Return(
					&oidc4ci.OIDCConfiguration{}, nil)

				issuanceReq = &oidc4ci.InitiateIssuanceRequest{
					CredentialTemplateID: "templateID",
					ClientWellKnownURL:   walletWellKnownURL,
					ClaimEndpoint:        "https://vcs.pb.example.com/claim",
					OpState:              initialOpState,
					UserPinRequired:      false,
					ClaimData:            claimData,
				}
			},
			check: func(t *testing.T, resp *oidc4ci.InitiateIssuanceResponse, err error) {
				require.NoError(t, err)
				require.Equal(t, "openid-vc://?credential_offer=%7B%22credential_issuer%22%3A%22https%3A%2F%2Fvcs.pb.example.com%2Fissuer%2Ftest_issuer%22%2C%22credentials%22%3A%5B%7B%22format%22%3A%22jwt_vc_json%22%2C%22types%22%3A%5B%22VerifiableCredential%22%2C%22PermanentResidentCard%22%5D%7D%5D%2C%22grants%22%3A%7B%22urn%3Aietf%3Aparams%3Aoauth%3Agrant-type%3Apre-authorized_code%22%3A%7B%22pre-authorized_code%22%3A%22super-secret-pre-auth-code%22%2C%22user_pin_required%22%3Afalse%7D%7D%7D", //nolint
					resp.InitiateIssuanceURL)
			},
		},
		{
			name: "Success Pre-Auth without PIN and without template",
			setup: func() {
				initialOpState := "eyJhbGciOiJSU0Et"
				expectedCode := "super-secret-pre-auth-code"
				claimData := map[string]interface{}{
					"my_awesome_claim": "claim",
				}

				cp := testProfile
				cp.CredentialTemplates = []*profileapi.CredentialTemplate{cp.CredentialTemplates[0]}
				profile = &cp
				mockTransactionStore.EXPECT().Create(gomock.Any(), gomock.Any(), gomock.Any()).
					DoAndReturn(func(
						ctx context.Context,
						data *oidc4ci.TransactionData,
						params ...func(insertOptions *oidc4ci.InsertOptions),
					) (*oidc4ci.Transaction, error) {
						return &oidc4ci.Transaction{
							ID: "txID",
							TransactionData: oidc4ci.TransactionData{
								ProfileID:        profile.ID,
								CredentialFormat: verifiable.Jwt,
								CredentialTemplate: &profileapi.CredentialTemplate{
									ID: "templateID",
								},
								PreAuthCode:   expectedCode,
								IsPreAuthFlow: true,
							},
						}, nil
					})

				mockClaimDataStore.EXPECT().Create(gomock.Any(), gomock.Any()).Return("claimDataID", nil)

				eventService.EXPECT().Publish(gomock.Any(), spi.IssuerEventTopic, gomock.Any()).
					DoAndReturn(func(ctx context.Context, topic string, messages ...*spi.Event) error {
						assert.Len(t, messages, 1)
						assert.Equal(t, messages[0].Type, spi.IssuerOIDCInteractionInitiated)

						return nil
					})

				mockWellKnownService.EXPECT().GetOIDCConfiguration(gomock.Any(), issuerWellKnownURL).Return(
					&oidc4ci.OIDCConfiguration{}, nil)

				mockWellKnownService.EXPECT().GetOIDCConfiguration(gomock.Any(), walletWellKnownURL).Return(
					&oidc4ci.OIDCConfiguration{}, nil)

				issuanceReq = &oidc4ci.InitiateIssuanceRequest{
					ClientWellKnownURL: walletWellKnownURL,
					ClaimEndpoint:      "https://vcs.pb.example.com/claim",
					OpState:            initialOpState,
					UserPinRequired:    false,
					ClaimData:          claimData,
				}
			},
			check: func(t *testing.T, resp *oidc4ci.InitiateIssuanceResponse, err error) {
				require.NoError(t, err)
				require.Equal(t, "openid-vc://?credential_offer=%7B%22credential_issuer%22%3A%22https%3A%2F%2Fvcs.pb.example.com%2Fissuer%2Ftest_issuer%22%2C%22credentials%22%3A%5B%7B%22format%22%3A%22jwt_vc_json%22%2C%22types%22%3A%5B%22VerifiableCredential%22%2C%22PermanentResidentCard%22%5D%7D%5D%2C%22grants%22%3A%7B%22urn%3Aietf%3Aparams%3Aoauth%3Agrant-type%3Apre-authorized_code%22%3A%7B%22pre-authorized_code%22%3A%22super-secret-pre-auth-code%22%2C%22user_pin_required%22%3Afalse%7D%7D%7D", //nolint
					resp.InitiateIssuanceURL)
			},
		},
		{
			name: "Success Pre-Auth without PIN and without template and empty state",
			setup: func() {
				initialOpState := ""
				expectedCode := "super-secret-pre-auth-code"
				claimData := map[string]interface{}{
					"my_awesome_claim": "claim",
				}

				cp := testProfile
				cp.CredentialTemplates = []*profileapi.CredentialTemplate{cp.CredentialTemplates[0]}
				profile = &cp
				mockTransactionStore.EXPECT().Create(gomock.Any(), gomock.Any(), gomock.Any()).
					DoAndReturn(func(
						ctx context.Context,
						data *oidc4ci.TransactionData,
						params ...func(insertOptions *oidc4ci.InsertOptions),
					) (*oidc4ci.Transaction, error) {
						return &oidc4ci.Transaction{
							ID: "txID",
							TransactionData: oidc4ci.TransactionData{
								ProfileID:        profile.ID,
								CredentialFormat: verifiable.Jwt,
								CredentialTemplate: &profileapi.CredentialTemplate{
									ID: "templateID",
								},
								PreAuthCode:   expectedCode,
								IsPreAuthFlow: true,
							},
						}, nil
					})

				eventService.EXPECT().Publish(spi.IssuerEventTopic, gomock.Any()).
					DoAndReturn(func(topic string, messages ...*spi.Event) error {
						assert.Len(t, messages, 1)
						assert.Equal(t, messages[0].Type, spi.IssuerOIDCInteractionInitiated)

						return nil
					})

				mockWellKnownService.EXPECT().GetOIDCConfiguration(gomock.Any(), issuerWellKnownURL).Return(
					&oidc4ci.OIDCConfiguration{}, nil)

				mockWellKnownService.EXPECT().GetOIDCConfiguration(gomock.Any(), walletWellKnownURL).Return(
					&oidc4ci.OIDCConfiguration{}, nil)

				issuanceReq = &oidc4ci.InitiateIssuanceRequest{
					ClientWellKnownURL: walletWellKnownURL,
					ClaimEndpoint:      "https://vcs.pb.example.com/claim",
					OpState:            initialOpState,
					UserPinRequired:    false,
					ClaimData:          claimData,
				}
			},
			check: func(t *testing.T, resp *oidc4ci.InitiateIssuanceResponse, err error) {
				require.NoError(t, err)
				require.Equal(t, "openid-vc://?credential_offer=%7B%22credential_issuer%22%3A%22https%3A%2F%2Fvcs.pb.example.com%2Fissuer%2Ftest_issuer%22%2C%22credentials%22%3A%5B%7B%22format%22%3A%22jwt_vc_json%22%2C%22types%22%3A%5B%22VerifiableCredential%22%2C%22PermanentResidentCard%22%5D%7D%5D%2C%22grants%22%3A%7B%22urn%3Aietf%3Aparams%3Aoauth%3Agrant-type%3Apre-authorized_code%22%3A%7B%22pre-authorized_code%22%3A%22super-secret-pre-auth-code%22%2C%22user_pin_required%22%3Afalse%7D%7D%7D", //nolint
					resp.InitiateIssuanceURL)
			},
		},
		{
			name: "Fail Pre-Auth with with invalid format",
			setup: func() {
				initialOpState := "eyJhbGciOiJSU0Et"
				expectedCode := "super-secret-pre-auth-code"
				claimData := map[string]interface{}{
					"my_awesome_claim": "claim",
				}

				cp := testProfile
				cp.CredentialTemplates = []*profileapi.CredentialTemplate{cp.CredentialTemplates[0]}
				profile = &cp
				mockTransactionStore.EXPECT().Create(gomock.Any(), gomock.Any(), gomock.Any()).
					DoAndReturn(func(
						ctx context.Context,
						data *oidc4ci.TransactionData,
						params ...func(insertOptions *oidc4ci.InsertOptions),
					) (*oidc4ci.Transaction, error) {
						return &oidc4ci.Transaction{
							ID: "txID",
							TransactionData: oidc4ci.TransactionData{
								ProfileID:        profile.ID,
								CredentialFormat: verifiable.Format("anything"),
								CredentialTemplate: &profileapi.CredentialTemplate{
									ID: "templateID",
								},
								PreAuthCode:   expectedCode,
								IsPreAuthFlow: true,
							},
						}, nil
					})

				eventService.EXPECT().Publish(spi.IssuerEventTopic, gomock.Any()).
					DoAndReturn(func(topic string, messages ...*spi.Event) error {
						assert.Len(t, messages, 1)
						assert.Equal(t, messages[0].Type, spi.IssuerOIDCInteractionInitiated)

						return nil
					})

				mockWellKnownService.EXPECT().GetOIDCConfiguration(gomock.Any(), issuerWellKnownURL).Return(
					&oidc4ci.OIDCConfiguration{}, nil)

				issuanceReq = &oidc4ci.InitiateIssuanceRequest{
					ClientWellKnownURL: walletWellKnownURL,
					ClaimEndpoint:      "https://vcs.pb.example.com/claim",
					OpState:            initialOpState,
					UserPinRequired:    false,
					ClaimData:          claimData,
				}
			},
			check: func(t *testing.T, resp *oidc4ci.InitiateIssuanceResponse, err error) {
				require.ErrorContains(t, err, "unsupported vc mapping for format: anything")
				require.Nil(t, resp)
			},
		},
		{
			name: "Fail Pre-Auth with PIN because of saving pin tx",
			setup: func() {
				initialOpState := "eyJhbGciOiJSU0Et"
				expectedCode := "super-secret-pre-auth-code"
				claimData := map[string]interface{}{
					"my_awesome_claim": "claim",
				}

				profile = &testProfile
				mockTransactionStore.EXPECT().Create(gomock.Any(), gomock.Any(), gomock.Any()).
					DoAndReturn(func(
						ctx context.Context,
						data *oidc4ci.TransactionData,
						params ...func(insertOptions *oidc4ci.InsertOptions),
					) (*oidc4ci.Transaction, error) {
						assert.NotEqual(t, data.OpState, initialOpState)
						assert.Equal(t, data.OpState, data.PreAuthCode)
						assert.True(t, len(data.UserPin) == 0)
						assert.Equal(t, true, data.IsPreAuthFlow)
						assert.NotEmpty(t, data.ClaimDataID)
						assert.Equal(t, oidc4ci.TransactionStateIssuanceInitiated, data.State)

						return &oidc4ci.Transaction{
							ID: "txID",
							TransactionData: oidc4ci.TransactionData{
								ProfileID: profile.ID,
								CredentialTemplate: &profileapi.CredentialTemplate{
									ID: "templateID",
								},
								PreAuthCode:   expectedCode,
								IsPreAuthFlow: true,
								UserPin:       "567",
							},
						}, nil
					})

				mockClaimDataStore.EXPECT().Create(gomock.Any(), gomock.Any()).Return("claimDataID", nil)

				mockWellKnownService.EXPECT().GetOIDCConfiguration(gomock.Any(), issuerWellKnownURL).Return(
					&oidc4ci.OIDCConfiguration{}, nil)

				pinGenerator.EXPECT().Generate("txID").Return("123456789")
				mockTransactionStore.EXPECT().Update(gomock.Any(), gomock.Any()).Return(errors.New("pin saving error"))

				issuanceReq = &oidc4ci.InitiateIssuanceRequest{
					CredentialTemplateID: "templateID",
					ClientWellKnownURL:   walletWellKnownURL,
					ClaimEndpoint:        "https://vcs.pb.example.com/claim",
					OpState:              initialOpState,
					UserPinRequired:      true,
					ClaimData:            claimData,
				}
			},
			check: func(t *testing.T, resp *oidc4ci.InitiateIssuanceResponse, err error) {
				require.ErrorContains(t, err, "store pin tx: pin saving error")
			},
		},
		{
			name: "Fail Pre-Auth with PIN because of error during saving claim data",
			setup: func() {
				initialOpState := "eyJhbGciOiJSU0Et"
				claimData := map[string]interface{}{
					"my_awesome_claim": "claim",
				}

				profile = &testProfile
				mockTransactionStore.EXPECT().Create(gomock.Any(), gomock.Any(), gomock.Any()).Times(0)

				mockClaimDataStore.EXPECT().Create(gomock.Any(), gomock.Any()).Return("", errors.New("create error"))

				mockWellKnownService.EXPECT().GetOIDCConfiguration(gomock.Any(), issuerWellKnownURL).Return(
					&oidc4ci.OIDCConfiguration{}, nil)

				pinGenerator.EXPECT().Generate(gomock.Any()).Times(0)
				mockTransactionStore.EXPECT().Update(gomock.Any(), gomock.Any()).Times(0)

				issuanceReq = &oidc4ci.InitiateIssuanceRequest{
					CredentialTemplateID: "templateID",
					ClientWellKnownURL:   walletWellKnownURL,
					ClaimEndpoint:        "https://vcs.pb.example.com/claim",
					OpState:              initialOpState,
					UserPinRequired:      true,
					ClaimData:            claimData,
				}
			},
			check: func(t *testing.T, resp *oidc4ci.InitiateIssuanceResponse, err error) {
				require.ErrorContains(t, err, "store claim data")
			},
		},
		{
			name: "Error because of event publishing",
			setup: func() {
				initialOpState := "eyJhbGciOiJSU0Et"
				expectedCode := "super-secret-pre-auth-code"
				claimData := map[string]interface{}{
					"my_awesome_claim": "claim",
				}

				mockTransactionStore.EXPECT().Create(gomock.Any(), gomock.Any(), gomock.Any()).
					DoAndReturn(func(
						ctx context.Context,
						data *oidc4ci.TransactionData,
						params ...func(insertOptions *oidc4ci.InsertOptions),
					) (*oidc4ci.Transaction, error) {
						assert.NotEqual(t, data.OpState, initialOpState)
						assert.Equal(t, data.OpState, data.PreAuthCode)
						assert.Empty(t, data.UserPin)
						assert.Equal(t, true, data.IsPreAuthFlow)
						assert.NotEmpty(t, data.ClaimDataID)

						return &oidc4ci.Transaction{
							ID: "txID",
							TransactionData: oidc4ci.TransactionData{
								CredentialTemplate: &profileapi.CredentialTemplate{
									ID: "templateID",
								},
								PreAuthCode:   expectedCode,
								IsPreAuthFlow: true,
							},
						}, nil
					})

				mockClaimDataStore.EXPECT().Create(gomock.Any(), gomock.Any()).Return("claimDataID", nil)

				eventService.EXPECT().Publish(gomock.Any(), spi.IssuerEventTopic, gomock.Any()).
					DoAndReturn(func(ctx context.Context, topic string, messages ...*spi.Event) error {
						assert.Len(t, messages, 1)
						assert.Equal(t, messages[0].Type, spi.IssuerOIDCInteractionInitiated)

						return errors.New("unexpected error")
					})

				mockWellKnownService.EXPECT().GetOIDCConfiguration(gomock.Any(), issuerWellKnownURL).Return(
					&oidc4ci.OIDCConfiguration{}, nil)

				issuanceReq = &oidc4ci.InitiateIssuanceRequest{
					CredentialTemplateID: "templateID",
					ClientWellKnownURL:   walletWellKnownURL,
					ClaimEndpoint:        "https://vcs.pb.example.com/claim",
					OpState:              initialOpState,
					UserPinRequired:      false,
					ClaimData:            claimData,
				}

				profile = &testProfile
			},
			check: func(t *testing.T, resp *oidc4ci.InitiateIssuanceResponse, err error) {
				require.ErrorContains(t, err, "unexpected error")
				require.Nil(t, resp)
			},
		},
		{
			name: "Profile is not active",
			setup: func() {
				issuanceReq = &oidc4ci.InitiateIssuanceRequest{
					CredentialTemplateID:      "templateID",
					ClientInitiateIssuanceURL: "https://wallet.example.com/initiate_issuance",
					ClaimEndpoint:             "https://vcs.pb.example.com/claim",
					OpState:                   "eyJhbGciOiJSU0Et",
				}

				profile = &profileapi.Issuer{
					Active:     false,
					OIDCConfig: &profileapi.OIDC4CIConfig{},
					VCConfig:   &profileapi.VCConfig{},
				}
			},
			check: func(t *testing.T, resp *oidc4ci.InitiateIssuanceResponse, err error) {
				require.Nil(t, resp)
				require.ErrorIs(t, err, oidc4ci.ErrProfileNotActive)
			},
		},
		{
			name: "OIDC4CI authorized code flow not supported",
			setup: func() {
				issuanceReq = &oidc4ci.InitiateIssuanceRequest{
					CredentialTemplateID:      "templateID",
					ClientInitiateIssuanceURL: "https://wallet.example.com/initiate_issuance",
					ClaimEndpoint:             "https://vcs.pb.example.com/claim",
					OpState:                   "eyJhbGciOiJSU0Et",
				}

				profile = &profileapi.Issuer{
					Active:   true,
					VCConfig: &profileapi.VCConfig{},
				}
			},
			check: func(t *testing.T, resp *oidc4ci.InitiateIssuanceResponse, err error) {
				require.Nil(t, resp)
				require.ErrorIs(t, err, oidc4ci.ErrAuthorizedCodeFlowNotSupported)
			},
		},
		{
			name: "VC options not configured",
			setup: func() {
				issuanceReq = &oidc4ci.InitiateIssuanceRequest{
					CredentialTemplateID:      "templateID",
					ClientInitiateIssuanceURL: "https://wallet.example.com/initiate_issuance",
					ClaimEndpoint:             "https://vcs.pb.example.com/claim",
					OpState:                   "eyJhbGciOiJSU0Et",
				}

				profile = &profileapi.Issuer{
					Active:     true,
					OIDCConfig: &profileapi.OIDC4CIConfig{},
				}
			},
			check: func(t *testing.T, resp *oidc4ci.InitiateIssuanceResponse, err error) {
				require.Nil(t, resp)
				require.ErrorIs(t, err, oidc4ci.ErrVCOptionsNotConfigured)
			},
		},
		{
			name: "Credential template not configured",
			setup: func() {
				mockTransactionStore.EXPECT().Create(gomock.Any(), gomock.Any(), gomock.Any()).Times(0)

				issuanceReq = &oidc4ci.InitiateIssuanceRequest{
					CredentialTemplateID:      "templateID",
					ClientInitiateIssuanceURL: "https://wallet.example.com/initiate_issuance",
					ClaimEndpoint:             "https://vcs.pb.example.com/claim",
					OpState:                   "eyJhbGciOiJSU0Et",
				}

				profile = &profileapi.Issuer{
					Active:     true,
					OIDCConfig: &profileapi.OIDC4CIConfig{},
					VCConfig:   &profileapi.VCConfig{},
				}
			},
			check: func(t *testing.T, resp *oidc4ci.InitiateIssuanceResponse, err error) {
				require.Nil(t, resp)
				require.ErrorIs(t, err, oidc4ci.ErrCredentialTemplateNotConfigured)
			},
		},
		{
			name: "Credential template ID is not required",
			setup: func() {
				mockTransactionStore.EXPECT().Create(gomock.Any(), gomock.Any(), gomock.Any()).Times(0)

				issuanceReq = &oidc4ci.InitiateIssuanceRequest{
					CredentialTemplateID:      "",
					ClientInitiateIssuanceURL: "https://wallet.example.com/initiate_issuance",
					ClaimEndpoint:             "https://vcs.pb.example.com/claim",
					OpState:                   "eyJhbGciOiJSU0Et",
				}

				profile = &testProfile
			},
			check: func(t *testing.T, resp *oidc4ci.InitiateIssuanceResponse, err error) {
				require.Nil(t, resp)
				require.ErrorContains(t, err, "credential template should be specified")
			},
		},
		{
			name: "Credential template not found",
			setup: func() {
				mockTransactionStore.EXPECT().Create(gomock.Any(), gomock.Any(), gomock.Any()).Times(0)

				issuanceReq = &oidc4ci.InitiateIssuanceRequest{
					CredentialTemplateID:      "templateID3",
					ClientInitiateIssuanceURL: "https://wallet.example.com/initiate_issuance",
					ClaimEndpoint:             "https://vcs.pb.example.com/claim",
					OpState:                   "eyJhbGciOiJSU0Et",
				}

				profile = &testProfile
			},
			check: func(t *testing.T, resp *oidc4ci.InitiateIssuanceResponse, err error) {
				require.Nil(t, resp)
				require.ErrorIs(t, err, oidc4ci.ErrCredentialTemplateNotFound)
			},
		},
		{
			name: "Client initiate issuance URL takes precedence over client well-known parameter",
			setup: func() {
				mockTransactionStore.EXPECT().Create(gomock.Any(), gomock.Any(), gomock.Any()).
					Return(&oidc4ci.Transaction{
						TransactionData: oidc4ci.TransactionData{
							CredentialFormat: verifiable.Jwt,
						},
					}, nil)

				mockWellKnownService.EXPECT().GetOIDCConfiguration(gomock.Any(), issuerWellKnownURL).Return(
					&oidc4ci.OIDCConfiguration{}, nil)

				mockWellKnownService.EXPECT().GetOIDCConfiguration(gomock.Any(), walletWellKnownURL).Times(0)

				issuanceReq = &oidc4ci.InitiateIssuanceRequest{
					CredentialTemplateID:      "templateID",
					ClientInitiateIssuanceURL: "https://wallet.example.com/initiate_issuance",
					ClientWellKnownURL:        walletWellKnownURL,
					ClaimEndpoint:             "https://vcs.pb.example.com/claim",
					OpState:                   "eyJhbGciOiJSU0Et",
				}

				eventService.EXPECT().Publish(gomock.Any(), spi.IssuerEventTopic, gomock.Any()).
					DoAndReturn(func(ctx context.Context, topic string, messages ...*spi.Event) error {
						assert.Len(t, messages, 1)
						assert.Equal(t, messages[0].Type, spi.IssuerOIDCInteractionInitiated)

						return nil
					})

				profile = &testProfile
			},
			check: func(t *testing.T, resp *oidc4ci.InitiateIssuanceResponse, err error) {
				require.NoError(t, err)
				require.Contains(t, resp.InitiateIssuanceURL, "https://wallet.example.com/initiate_issuance")
			},
		},
		{
			name: "Custom initiate issuance URL when fail to do well-known request",
			setup: func() {
				mockTransactionStore.EXPECT().Create(gomock.Any(), gomock.Any(), gomock.Any()).Return(
					&oidc4ci.Transaction{
						TransactionData: oidc4ci.TransactionData{
							CredentialFormat: verifiable.Jwt,
						},
					}, nil)

				mockWellKnownService.EXPECT().GetOIDCConfiguration(gomock.Any(), issuerWellKnownURL).Return(
					&oidc4ci.OIDCConfiguration{}, nil)

				mockWellKnownService.EXPECT().GetOIDCConfiguration(gomock.Any(), walletWellKnownURL).Return(
					nil, errors.New("invalid json"))

				eventService.EXPECT().Publish(gomock.Any(), spi.IssuerEventTopic, gomock.Any()).
					DoAndReturn(func(ctx context.Context, topic string, messages ...*spi.Event) error {
						assert.Len(t, messages, 1)
						assert.Equal(t, messages[0].Type, spi.IssuerOIDCInteractionInitiated)

						return nil
					})

				issuanceReq = &oidc4ci.InitiateIssuanceRequest{
					CredentialTemplateID: "templateID",
					ClientWellKnownURL:   walletWellKnownURL,
					ClaimEndpoint:        "https://vcs.pb.example.com/claim",
					OpState:              "eyJhbGciOiJSU0Et",
				}

				profile = &testProfile
			},
			check: func(t *testing.T, resp *oidc4ci.InitiateIssuanceResponse, err error) {
				require.NoError(t, err)
				require.Contains(t, resp.InitiateIssuanceURL, "openid-vc://")
			},
		},
		{
			name: "Fail to get OIDC configuration",
			setup: func() {
				mockWellKnownService.EXPECT().GetOIDCConfiguration(gomock.Any(), issuerWellKnownURL).Return(
					nil, errors.New("well known service error"))

				issuanceReq = &oidc4ci.InitiateIssuanceRequest{
					CredentialTemplateID:      "templateID",
					ClientInitiateIssuanceURL: "https://wallet.example.com/initiate_issuance",
					ClaimEndpoint:             "https://vcs.pb.example.com/claim",
					OpState:                   "eyJhbGciOiJSU0Et",
				}

				profile = &testProfile
			},
			check: func(t *testing.T, resp *oidc4ci.InitiateIssuanceResponse, err error) {
				require.Nil(t, resp)
				require.Error(t, err)
				require.Contains(t, err.Error(), "get oidc configuration from well-known")
			},
		},
		{
			name: "Fail to store transaction",
			setup: func() {
				mockTransactionStore.EXPECT().Create(gomock.Any(), gomock.Any(), gomock.Any()).Return(
					nil, fmt.Errorf("store error"))

				mockWellKnownService.EXPECT().GetOIDCConfiguration(gomock.Any(), issuerWellKnownURL).Return(
					&oidc4ci.OIDCConfiguration{}, nil)

				issuanceReq = &oidc4ci.InitiateIssuanceRequest{
					CredentialTemplateID:      "templateID",
					ClientInitiateIssuanceURL: "https://wallet.example.com/initiate_issuance",
					ClaimEndpoint:             "https://vcs.pb.example.com/claim",
					OpState:                   "eyJhbGciOiJSU0Et",
				}

				profile = &testProfile
			},
			check: func(t *testing.T, resp *oidc4ci.InitiateIssuanceResponse, err error) {
				require.Nil(t, resp)
				require.Error(t, err)
				require.Contains(t, err.Error(), "store error")
			},
		},
	}
	for _, tt := range tests {
		t.Run(tt.name, func(t *testing.T) {
			tt.setup()

			svc, err := oidc4ci.NewService(&oidc4ci.Config{
				TransactionStore:    mockTransactionStore,
				ClaimDataStore:      mockClaimDataStore,
				WellKnownService:    mockWellKnownService,
				IssuerVCSPublicHost: issuerVCSPublicHost,
				EventService:        eventService,
				EventTopic:          spi.IssuerEventTopic,
				PinGenerator:        pinGenerator,
			})
			require.NoError(t, err)

			resp, err := svc.InitiateIssuance(context.Background(), issuanceReq, profile)
			tt.check(t, resp, err)
		})
	}
}

<<<<<<< HEAD
func TestService_InitiateIssuanceWithRemoteStore(t *testing.T) {
	var (
		mockTransactionStore = NewMockTransactionStore(gomock.NewController(t))
		mockWellKnownService = NewMockWellKnownService(gomock.NewController(t))
		eventService         = NewMockEventService(gomock.NewController(t))
		pinGenerator         = NewMockPinGenerator(gomock.NewController(t))
		referenceStore       = NewMockCredentialOfferReferenceStore(gomock.NewController(t))
		issuanceReq          *oidc4ci.InitiateIssuanceRequest
		profile              *profileapi.Issuer
	)

	var testProfile profileapi.Issuer
	require.NoError(t, json.Unmarshal(profileJSON, &testProfile))

	tests := []struct {
		name  string
		setup func()
		check func(t *testing.T, resp *oidc4ci.InitiateIssuanceResponse, err error)
	}{
		{
			name: "Success with reference store",
			setup: func() {
				mockTransactionStore.EXPECT().Create(gomock.Any(), gomock.Any(), gomock.Any()).
					DoAndReturn(func(
						ctx context.Context,
						data *oidc4ci.TransactionData,
						params ...func(insertOptions *oidc4ci.InsertOptions),
					) (*oidc4ci.Transaction, error) {
						assert.Equal(t, oidc4ci.TransactionStateIssuanceInitiated, data.State)

						return &oidc4ci.Transaction{
							ID: "txID",
							TransactionData: oidc4ci.TransactionData{
								CredentialFormat: verifiable.Jwt,
								CredentialTemplate: &profileapi.CredentialTemplate{
									ID: "templateID",
								},
							},
						}, nil
					})
				referenceStore = NewMockCredentialOfferReferenceStore(gomock.NewController(t))
				referenceStore.EXPECT().Create(gomock.Any(), gomock.Any()).
					DoAndReturn(func(
						ctx context.Context,
						request *oidc4ci.CredentialOfferResponse,
					) (string, error) {
						return "https://remote_url/file.jwt", nil
					})

				mockWellKnownService.EXPECT().GetOIDCConfiguration(gomock.Any(), issuerWellKnownURL).Return(
					&oidc4ci.OIDCConfiguration{}, nil)

				mockWellKnownService.EXPECT().GetOIDCConfiguration(gomock.Any(), walletWellKnownURL).Return(
					&oidc4ci.OIDCConfiguration{
						InitiateIssuanceEndpoint: "https://wallet.example.com/initiate_issuance",
					}, nil)

				eventService.EXPECT().Publish(spi.IssuerEventTopic, gomock.Any()).
					DoAndReturn(func(topic string, messages ...*spi.Event) error {
						assert.Len(t, messages, 1)
						assert.Equal(t, messages[0].Type, spi.IssuerOIDCInteractionInitiated)

						return nil
					})

				issuanceReq = &oidc4ci.InitiateIssuanceRequest{
					CredentialTemplateID: "templateID",
					ClientWellKnownURL:   walletWellKnownURL,
					ClaimEndpoint:        "https://vcs.pb.example.com/claim",
					OpState:              "eyJhbGciOiJSU0Et",
				}

				profile = &testProfile
			},
			check: func(t *testing.T, resp *oidc4ci.InitiateIssuanceResponse, err error) {
				require.NoError(t, err)
				require.Contains(t, resp.InitiateIssuanceURL,
					"https://wallet.example.com/initiate_issuance?"+
						"credential_offer_uri=https%3A%2F%2Fremote_url%2Ffile.jwt")
			},
		},
		{
			name: "Fail uploading to remote",
			setup: func() {
				mockTransactionStore.EXPECT().Create(gomock.Any(), gomock.Any(), gomock.Any()).
					DoAndReturn(func(
						ctx context.Context,
						data *oidc4ci.TransactionData,
						params ...func(insertOptions *oidc4ci.InsertOptions),
					) (*oidc4ci.Transaction, error) {
						assert.Equal(t, oidc4ci.TransactionStateIssuanceInitiated, data.State)

						return &oidc4ci.Transaction{
							ID: "txID",
							TransactionData: oidc4ci.TransactionData{
								CredentialFormat: verifiable.Jwt,
								CredentialTemplate: &profileapi.CredentialTemplate{
									ID: "templateID",
								},
							},
						}, nil
					})
				referenceStore = NewMockCredentialOfferReferenceStore(gomock.NewController(t))
				referenceStore.EXPECT().Create(gomock.Any(), gomock.Any()).
					DoAndReturn(func(
						ctx context.Context,
						request *oidc4ci.CredentialOfferResponse,
					) (string, error) {
						return "", errors.New("fail uploading to remote")
					})

				mockWellKnownService.EXPECT().GetOIDCConfiguration(gomock.Any(), issuerWellKnownURL).Return(
					&oidc4ci.OIDCConfiguration{}, nil)

				eventService.EXPECT().Publish(spi.IssuerEventTopic, gomock.Any()).
					DoAndReturn(func(topic string, messages ...*spi.Event) error {
						assert.Len(t, messages, 1)
						assert.Equal(t, messages[0].Type, spi.IssuerOIDCInteractionInitiated)

						return nil
					})

				issuanceReq = &oidc4ci.InitiateIssuanceRequest{
					CredentialTemplateID: "templateID",
					ClientWellKnownURL:   walletWellKnownURL,
					ClaimEndpoint:        "https://vcs.pb.example.com/claim",
					OpState:              "eyJhbGciOiJSU0Et",
				}

				profile = &testProfile
			},
			check: func(t *testing.T, resp *oidc4ci.InitiateIssuanceResponse, err error) {
				require.ErrorContains(t, err, "fail uploading to remote")
				require.Nil(t, resp)
			},
		},
	}

	for _, tt := range tests {
		t.Run(tt.name, func(t *testing.T) {
			tt.setup()

			svc, err := oidc4ci.NewService(&oidc4ci.Config{
				TransactionStore:              mockTransactionStore,
				WellKnownService:              mockWellKnownService,
				IssuerVCSPublicHost:           issuerVCSPublicHost,
				EventService:                  eventService,
				PinGenerator:                  pinGenerator,
				CredentialOfferReferenceStore: referenceStore,
			})
			require.NoError(t, err)

			resp, err := svc.InitiateIssuance(context.Background(), issuanceReq, profile)
			tt.check(t, resp, err)
		})
	}
=======
func TestCalculateExpiration(t *testing.T) {
	t.Run("in request", func(t *testing.T) {
		svc, err := oidc4ci.NewService(&oidc4ci.Config{})
		assert.NoError(t, err)
		expected := time.Now().UTC().Add(25 * time.Minute)

		got := svc.GetCredentialsExpirationTime(&oidc4ci.InitiateIssuanceRequest{
			CredentialExpiresAt: &expected,
		}, nil)

		assert.Equal(t, expected, got)
	})

	t.Run("in template", func(t *testing.T) {
		svc, err := oidc4ci.NewService(&oidc4ci.Config{})
		assert.NoError(t, err)
		expected := time.Now().UTC().Add(60 * time.Hour)

		got := svc.GetCredentialsExpirationTime(&oidc4ci.InitiateIssuanceRequest{
			CredentialExpiresAt: nil,
		}, &profileapi.CredentialTemplate{
			CredentialDefaultExpirationDuration: lo.ToPtr(60 * time.Hour),
		})

		assert.Equal(t, got.Truncate(time.Hour*24), expected.Truncate(time.Hour*24))
	})

	t.Run("default", func(t *testing.T) {
		svc, err := oidc4ci.NewService(&oidc4ci.Config{})
		assert.NoError(t, err)
		expected := time.Now().UTC().Add(365 * 24 * time.Hour)

		got := svc.GetCredentialsExpirationTime(&oidc4ci.InitiateIssuanceRequest{
			CredentialExpiresAt: nil,
		}, &profileapi.CredentialTemplate{
			CredentialDefaultExpirationDuration: nil,
		})

		assert.Equal(t, got.Truncate(time.Hour*24), expected.Truncate(time.Hour*24))
	})
>>>>>>> cd25e58f
}<|MERGE_RESOLUTION|>--- conflicted
+++ resolved
@@ -15,9 +15,8 @@
 	"testing"
 	"time"
 
+	"github.com/trustbloc/vcs/pkg/doc/verifiable"
 	"github.com/samber/lo"
-
-	"github.com/trustbloc/vcs/pkg/doc/verifiable"
 	"github.com/trustbloc/vcs/pkg/event/spi"
 
 	"github.com/golang/mock/gomock"
@@ -850,7 +849,48 @@
 	}
 }
 
-<<<<<<< HEAD
+func TestCalculateExpiration(t *testing.T) {
+	t.Run("in request", func(t *testing.T) {
+		svc, err := oidc4ci.NewService(&oidc4ci.Config{})
+		assert.NoError(t, err)
+		expected := time.Now().UTC().Add(25 * time.Minute)
+
+		got := svc.GetCredentialsExpirationTime(&oidc4ci.InitiateIssuanceRequest{
+			CredentialExpiresAt: &expected,
+		}, nil)
+
+		assert.Equal(t, expected, got)
+	})
+
+	t.Run("in template", func(t *testing.T) {
+		svc, err := oidc4ci.NewService(&oidc4ci.Config{})
+		assert.NoError(t, err)
+		expected := time.Now().UTC().Add(60 * time.Hour)
+
+		got := svc.GetCredentialsExpirationTime(&oidc4ci.InitiateIssuanceRequest{
+			CredentialExpiresAt: nil,
+		}, &profileapi.CredentialTemplate{
+			CredentialDefaultExpirationDuration: lo.ToPtr(60 * time.Hour),
+		})
+
+		assert.Equal(t, got.Truncate(time.Hour*24), expected.Truncate(time.Hour*24))
+	})
+
+	t.Run("default", func(t *testing.T) {
+		svc, err := oidc4ci.NewService(&oidc4ci.Config{})
+		assert.NoError(t, err)
+		expected := time.Now().UTC().Add(365 * 24 * time.Hour)
+
+		got := svc.GetCredentialsExpirationTime(&oidc4ci.InitiateIssuanceRequest{
+			CredentialExpiresAt: nil,
+		}, &profileapi.CredentialTemplate{
+			CredentialDefaultExpirationDuration: nil,
+		})
+
+		assert.Equal(t, got.Truncate(time.Hour*24), expected.Truncate(time.Hour*24))
+	})
+}
+
 func TestService_InitiateIssuanceWithRemoteStore(t *testing.T) {
 	var (
 		mockTransactionStore = NewMockTransactionStore(gomock.NewController(t))
@@ -1007,46 +1047,4 @@
 			tt.check(t, resp, err)
 		})
 	}
-=======
-func TestCalculateExpiration(t *testing.T) {
-	t.Run("in request", func(t *testing.T) {
-		svc, err := oidc4ci.NewService(&oidc4ci.Config{})
-		assert.NoError(t, err)
-		expected := time.Now().UTC().Add(25 * time.Minute)
-
-		got := svc.GetCredentialsExpirationTime(&oidc4ci.InitiateIssuanceRequest{
-			CredentialExpiresAt: &expected,
-		}, nil)
-
-		assert.Equal(t, expected, got)
-	})
-
-	t.Run("in template", func(t *testing.T) {
-		svc, err := oidc4ci.NewService(&oidc4ci.Config{})
-		assert.NoError(t, err)
-		expected := time.Now().UTC().Add(60 * time.Hour)
-
-		got := svc.GetCredentialsExpirationTime(&oidc4ci.InitiateIssuanceRequest{
-			CredentialExpiresAt: nil,
-		}, &profileapi.CredentialTemplate{
-			CredentialDefaultExpirationDuration: lo.ToPtr(60 * time.Hour),
-		})
-
-		assert.Equal(t, got.Truncate(time.Hour*24), expected.Truncate(time.Hour*24))
-	})
-
-	t.Run("default", func(t *testing.T) {
-		svc, err := oidc4ci.NewService(&oidc4ci.Config{})
-		assert.NoError(t, err)
-		expected := time.Now().UTC().Add(365 * 24 * time.Hour)
-
-		got := svc.GetCredentialsExpirationTime(&oidc4ci.InitiateIssuanceRequest{
-			CredentialExpiresAt: nil,
-		}, &profileapi.CredentialTemplate{
-			CredentialDefaultExpirationDuration: nil,
-		})
-
-		assert.Equal(t, got.Truncate(time.Hour*24), expected.Truncate(time.Hour*24))
-	})
->>>>>>> cd25e58f
 }